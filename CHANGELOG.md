--- conflicted
+++ resolved
@@ -2,13 +2,10 @@
 
 ## Next Release
 
-<<<<<<< HEAD
 - [sdk] Start polling when a transaction is prepared, and stop when final active transaction is completed
 - [integration] Test with ERC20 and with `skipPolling = true`
-=======
 - [utils] Use the correct url for the subgraph health
 - [utils] Cache the sync records in subgraph health and fallback subgraph
->>>>>>> 45569f6c
 
 ## 0.1.9
 
