--- conflicted
+++ resolved
@@ -2,9 +2,7 @@
 
 ## Next Release
 
-<<<<<<< HEAD
 - [sdk] Write claim signatures upfront and store locally
-=======
 - [router] Improve logic for gelato fallback handling
 
 # 0.1.0
@@ -44,7 +42,6 @@
 - [txservice] Update / expose config vars
 - [router] add active transactions logs
 - [sdk] generateTransactionId method
->>>>>>> f9638fae
 
 # 0.0.100
 
