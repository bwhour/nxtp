--- conflicted
+++ resolved
@@ -1,13 +1,8 @@
 import { Signer, Wallet } from "ethers";
 import { arrayify, solidityKeccak256, verifyMessage } from "ethers/lib/utils";
 
-<<<<<<< HEAD
-import { InvariantTransactionData, TransactionData } from "./transactionManager";
-import { encodeAuctionBid, encodeCancelData, encodeFulfillData } from "./encode";
+import { encodeAuctionBid, encodeCancelData, encodeFulfillData, encodePrepareData } from "./encode";
 import { AuctionBid } from "./messaging";
-=======
-import { encodeCancelData, encodeFulfillData, encodePrepareData } from "./encode";
->>>>>>> df2828ef
 
 export const signFulfillTransactionPayload = (
   transactionId: string,
