--- conflicted
+++ resolved
@@ -1,7 +1,6 @@
 import {
   getNtpTimeSeconds as _getNtpTimeSeconds,
   RequestContext,
-  getChainData,
   createLoggingContext,
   getInvariantTransactionDigest,
   getVariantTransactionDigest,
@@ -12,35 +11,30 @@
   multicall as _multicall,
   Call,
 } from "@connext/nxtp-utils";
-<<<<<<< HEAD
-import { BigNumber, constants, utils, Contract } from "ethers";
-import { Evt } from "evt";
-=======
-import { getAddress } from "ethers/lib/utils";
-import { BigNumber, utils, constants } from "ethers";
->>>>>>> ca6730a6
-
 import { getAddress, Interface } from "ethers/lib/utils";
+import { BigNumber, constants, utils } from "ethers/lib/ethers";
 import {
   TransactionManager as TTransactionManager,
   ConnextPriceOracle as TConnextPriceOracle,
 } from "@connext/nxtp-contracts/typechain";
 import { Router as TRouter } from "@connext/nxtp-contracts/typechain";
-import { TransactionStatus } from "../../adapters/subgraph/graphqlsdk";
 
 import RouterArtifact from "@connext/nxtp-contracts/artifacts/contracts/Router.sol/Router.json";
 import TransactionManagerArtifact from "@connext/nxtp-contracts/artifacts/contracts/TransactionManager.sol/TransactionManager.json";
 import PriceOracleArtifact from "@connext/nxtp-contracts/artifacts/contracts/ConnextPriceOracle.sol/ConnextPriceOracle.json";
 
+import { TransactionStatus } from "../../adapters/subgraph/graphqlsdk";
 import { NotExistPriceOracle } from "../../lib/errors/contracts";
 import { getContext } from "../../router";
 
 import { SanitationCheckFailed } from "../errors";
+import { Evt } from "evt";
+
+const { HashZero } = constants;
 /**
  * Helper to allow easy mocking
  */
 
-const { HashZero } = constants;
 export const getNtpTimeSeconds = async () => {
   return await _getNtpTimeSeconds();
 };
