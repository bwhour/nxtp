import {
  AuctionBid,
  recoverAuctionBid as _recoverAuctionBid,
  decodeAuctionBid as _decodeAuctionBid,
<<<<<<< HEAD
  calculateExchangeAmount,
  getRateFromPercentage,
  getAmountsOut,
} from "@connext/nxtp-utils";
import { BigNumber } from "ethers";
import { PriceImpactTooHigh } from "../errors/auction";
=======
  getReceiverAmount as _getReceiverAmount,
} from "@connext/nxtp-utils";
>>>>>>> b5710463

import { AmountInvalid } from "../errors/prepare";

const EXPIRY_DECREMENT = 3600 * 24;
const ONE_DAY_IN_SECONDS = 3600 * 24;
const ONE_WEEK_IN_SECONDS = 3600 * 24 * 7;

/**
 * Determine if expiry is valid
 *
 * @remarks Should use the latest block of the *receiving* chain
 *
 * @param buffer - The expiry buffer to check validity of
 */
export const validExpiryBuffer = (buffer: number) => buffer > ONE_DAY_IN_SECONDS && buffer < ONE_WEEK_IN_SECONDS;

/**
 * Determine if the bid expiry is valid.
 */
export const validBidExpiry = (bidExpiry: number, currentTime: number) => bidExpiry > currentTime;

/**
<<<<<<< HEAD
 * Returns the swapAmount
 *
 * @param TODO
 * @returns The swapAmount, determined by the stableSwap
 *
 * @remarks
 * TODO: getSwapAmount using stableSwap
 */
export const getSwapAmount = async (
  amount: BigNumber,
  balances: BigNumber[],
  indexIn: number,
  indexOut: number,
  amplification: number,
): Promise<BigNumber> => {
  const amountOut = getAmountsOut(
    amplification.toString(),
    balances.map((balance) => balance.toString()),
    indexIn,
    indexOut,
    amount.toString(),
  );
  return BigNumber.from(amountOut);
};

/**
=======
>>>>>>> b5710463
 * Returns the amount * swapRate to deduct fees when going from sending -> recieving chain to incentivize routing.
 *
 * @param amount - The amount of the transaction on the sending chain.
 * @param sendingDecimals - The decimals of sending asset.
 * @param receivingDecimals - The decimals of receiving asset.
 * @param routerBalances - Router balances on all the chains in decimals 18.
 * @param sendingIdx - The index of sending asset among router balances.
 * @param receivingIdx - The index of receiving asset among router balances.
 * @param maxPriceImpact - Max price impact.
 * @returns The amount, less fees as determined by the swapRate
 *
 * @remarks
 * Router fulfills on sending chain, so gets `amount`, and user fulfills on receiving chain so gets `amount * swapRate`
 */
export const getReceiverAmount = async (
  amount: string,
<<<<<<< HEAD
  sendingDecimals: number,
  receivingDecimals: number,
  routerBalances: BigNumber[],
  sendingIdx: number,
  receivingIdx: number,
  maxPriceImpact: number,
  amplification: number,
  allowedVAMM: boolean,
): Promise<string> => {
  if (amount.includes(".")) {
    throw new AmountInvalid(amount);
  }

  const inputAmount = BigNumber.from(amount).mul(BigNumber.from(10).pow(18 - sendingDecimals));
  // Swaps amount from stableMath if allowedVAMM is true, if not, swap amount = inputAmount
  let amountAfterSwap = BigNumber.from(inputAmount);
  if (allowedVAMM) {
    amountAfterSwap = await getSwapAmount(
      BigNumber.from(inputAmount),
      routerBalances,
      sendingIdx,
      receivingIdx,
      amplification,
    );
  }

  // check price impact
  const deltaPrice = amountAfterSwap.sub(inputAmount).abs();
  if (deltaPrice.gt(inputAmount.mul(maxPriceImpact).div(100))) {
    throw new PriceImpactTooHigh(inputAmount.toString(), amountAfterSwap.toString(), maxPriceImpact, {
      sendingDecimals,
      receivingDecimals,
    });
  }
  // 2. flat fee by Router
  const outputAmount = amountAfterSwap.div(BigNumber.from(10).pow(18 - receivingDecimals));
  const routerFeeRate = getRateFromPercentage(ROUTER_FEE);
  const receivingAmount = calculateExchangeAmount(outputAmount.toString(), routerFeeRate);
  return receivingAmount.split(".")[0];
=======
  inputDecimals: number,
  outputDecimals: number,
): Promise<{ receivingAmount: string; routerFee: string; amountAfterSwapRate: string }> => {
  if (amount.includes(".")) {
    throw new AmountInvalid(amount);
  }
  return await _getReceiverAmount(amount, inputDecimals, outputDecimals);
>>>>>>> b5710463
};

/**
 * Returns the expiry - EXPIRY_DECREMENT to ensure the receiving-side transfer expires prior to the sending-side transfer.
 *
 * @param buffer The expiry of the transaction on the sending chain
 * @returns The expiry for the receiving-chain transaction (expires sooner than the sending-chain transaction)
 *
 * @remarks
 * Recieiving chain expires first to force the secret to be revealed on the receiving side before the sending side expires
 */
export const getReceiverExpiryBuffer = (buffer: number): number => {
  const rxExpiry = buffer - EXPIRY_DECREMENT;
  return rxExpiry;
};

/**
 * This is only here to make it easier for sinon mocks to happen in the tests. Otherwise, this is a very dumb thing.
 *
 * @param bid - Bid information that should've been signed
 * @param signature - Signature to recover signer of
 * @returns Recovered signer
 */
export const recoverAuctionBid = (bid: AuctionBid, signature: string): string => {
  return _recoverAuctionBid(bid, signature);
};

export const decodeAuctionBid = _decodeAuctionBid;<|MERGE_RESOLUTION|>--- conflicted
+++ resolved
@@ -2,17 +2,13 @@
   AuctionBid,
   recoverAuctionBid as _recoverAuctionBid,
   decodeAuctionBid as _decodeAuctionBid,
-<<<<<<< HEAD
   calculateExchangeAmount,
   getRateFromPercentage,
   getAmountsOut,
+  ROUTER_FEE,
 } from "@connext/nxtp-utils";
 import { BigNumber } from "ethers";
 import { PriceImpactTooHigh } from "../errors/auction";
-=======
-  getReceiverAmount as _getReceiverAmount,
-} from "@connext/nxtp-utils";
->>>>>>> b5710463
 
 import { AmountInvalid } from "../errors/prepare";
 
@@ -35,7 +31,6 @@
 export const validBidExpiry = (bidExpiry: number, currentTime: number) => bidExpiry > currentTime;
 
 /**
-<<<<<<< HEAD
  * Returns the swapAmount
  *
  * @param TODO
@@ -62,8 +57,6 @@
 };
 
 /**
-=======
->>>>>>> b5710463
  * Returns the amount * swapRate to deduct fees when going from sending -> recieving chain to incentivize routing.
  *
  * @param amount - The amount of the transaction on the sending chain.
@@ -80,7 +73,6 @@
  */
 export const getReceiverAmount = async (
   amount: string,
-<<<<<<< HEAD
   sendingDecimals: number,
   receivingDecimals: number,
   routerBalances: BigNumber[],
@@ -120,15 +112,6 @@
   const routerFeeRate = getRateFromPercentage(ROUTER_FEE);
   const receivingAmount = calculateExchangeAmount(outputAmount.toString(), routerFeeRate);
   return receivingAmount.split(".")[0];
-=======
-  inputDecimals: number,
-  outputDecimals: number,
-): Promise<{ receivingAmount: string; routerFee: string; amountAfterSwapRate: string }> => {
-  if (amount.includes(".")) {
-    throw new AmountInvalid(amount);
-  }
-  return await _getReceiverAmount(amount, inputDecimals, outputDecimals);
->>>>>>> b5710463
 };
 
 /**
