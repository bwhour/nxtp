import {
  createLoggingContext,
  CrosschainTransaction,
  getNtpTimeSeconds,
  getUuid,
  jsonifyError,
  NxtpError,
  RequestContext,
  SubgraphSyncRecord,
  VariantTransactionData,
} from "@connext/nxtp-utils";
import { BigNumber, constants } from "ethers/lib/ethers";

import { getContext } from "../../router";
import { ContractReaderNotAvailableForChain, NoChainConfig } from "../../lib/errors";
import { ActiveTransaction, SingleChainTransaction, CrosschainTransactionStatus } from "../../lib/entities";
import { handlingTracker } from "../../bindings/contractReader";

import {
  GetAssetBalanceQuery,
  GetReceiverTransactionsQuery,
  GetSenderTransactionsQuery,
  GetTransactionQuery,
  GetTransactionsQuery,
  TransactionStatus as SdkTransactionStatus,
} from "./graphqlsdk";

import { getSdks } from ".";

export const getSyncRecords = async (
  chainId: number,
  _requestContext?: RequestContext,
): Promise<SubgraphSyncRecord[]> => {
  const { requestContext } = createLoggingContext(getSyncRecords.name, _requestContext);

  const sdks = getSdks();
  const sdk = sdks[chainId];
  return sdk.hasSynced ? sdk.records : await setSyncRecord(chainId, requestContext);
};

const setSyncRecord = async (chainId: number, requestContext: RequestContext): Promise<SubgraphSyncRecord[]> => {
  // get global context
  const { logger, txService, config } = getContext();

  const { methodContext } = createLoggingContext(setSyncRecord.name, requestContext);
  let records: SubgraphSyncRecord[] = [{ synced: false, latestBlock: -1, syncedBlock: -1, lag: -1, uri: "" }];
  try {
    const sdks = getSdks();
    const sdk = sdks[chainId];

    const chainConfig = config.chainConfig[chainId];
    if (!chainConfig || !sdk) {
      throw new NoChainConfig(chainId, { requestContext, methodContext, sdk: !!sdk });
    }

    const latestBlock = await txService.getBlockNumber(chainId);
    records = await sdk.sync(latestBlock);
    logger.debug(`Retrieved sync records for chain ${chainId}`, requestContext, methodContext, {
      chainId,
      latestBlock,
      records: records.map((r) => ({ synced: r.synced, lag: r.lag, syncedBlock: r.syncedBlock, uri: r.uri })),
    });
  } catch (e: any) {
    logger.error(`Error getting sync records for chain ${chainId}`, requestContext, methodContext, jsonifyError(e), {
      chainId,
    });
  }
  return records;
};

export const sdkSenderTransactionToCrosschainTransaction = (sdkSendingTransaction: any): CrosschainTransaction => {
  return {
    invariant: {
      receivingChainTxManagerAddress: sdkSendingTransaction.receivingChainTxManagerAddress,
      user: sdkSendingTransaction.user.id,
      initiator: sdkSendingTransaction.initiator,
      router: sdkSendingTransaction.router.id,
      sendingAssetId: sdkSendingTransaction.sendingAssetId,
      sendingChainId: Number(sdkSendingTransaction.sendingChainId),
      sendingChainFallback: sdkSendingTransaction.sendingChainFallback,
      receivingChainId: Number(sdkSendingTransaction.receivingChainId),
      receivingAssetId: sdkSendingTransaction.receivingAssetId,
      receivingAddress: sdkSendingTransaction.receivingAddress,
      callTo: sdkSendingTransaction.callTo,
      callDataHash: sdkSendingTransaction.callDataHash,
      transactionId: sdkSendingTransaction.transactionId,
    },
    sending: {
      amount: sdkSendingTransaction.amount,
      expiry: Number(sdkSendingTransaction.expiry),
      preparedBlockNumber: Number(sdkSendingTransaction.preparedBlockNumber),
    },
  };
};

export const getActiveTransactions = async (_requestContext?: RequestContext): Promise<ActiveTransaction<any>[]> => {
  // get global context
  const { wallet, logger, config } = getContext();

  const { requestContext, methodContext } = createLoggingContext(getActiveTransactions.name, _requestContext);

  const routerAddress = await wallet.getAddress();

  // get local context
  const sdks = getSdks();
  const errors: Map<string, Error> = new Map();
  const allChains = await Promise.all(
    Object.entries(sdks).map(async ([cId, sdk]) => {
      try {
        const chainId = parseInt(cId);
        const chainConfig = config.chainConfig[chainId];
        if (!chainConfig) {
          throw new NoChainConfig(chainId);
        }

        // update synced status
        await setSyncRecord(chainId, requestContext);

        // get all receiver prepared txs
        const allReceiverPrepared = await sdk.request<GetReceiverTransactionsQuery>((client) =>
          client.GetReceiverTransactions({
            routerId: routerAddress.toLowerCase(),
            receivingChainId: chainId,
            status: SdkTransactionStatus.Prepared,
          }),
        );
        if ((allReceiverPrepared.router?.transactions.length ?? 0) > 0) {
          logger.debug("Got receiver prepared", requestContext, methodContext, {
            chainId,
<<<<<<< HEAD
=======
            allReceiverExpired: allReceiverExpired.router?.transactions,
>>>>>>> 42ae2418
          });
        }

        // get all sender prepared txs
        const allSenderPrepared = await sdk.request<GetSenderTransactionsQuery>((client) =>
          client.GetSenderTransactions({
            routerId: routerAddress.toLowerCase(),
            sendingChainId: chainId,
            status: SdkTransactionStatus.Prepared,
          }),
        );

        // create list of txIds for each receiving chain
        const receivingChains: Record<string, string[]> = {};
        const toCancel: any[] = []; // i hate these types!!
        allSenderPrepared.router?.transactions.forEach((senderTx) => {
          const _sdk = sdks[Number(senderTx.receivingChainId)];
          if (!_sdk) {
            // if receiving SDK doesnt exist, cancel all the txs
            logger.warn(
              "No contract reader available for receiver chain, marking sender tx for cancellation",
              { ...requestContext, transactionId: senderTx.transactionId } as RequestContext<string>,
              methodContext,
              { sendingChain: senderTx.chainId, receivingChain: senderTx.receivingChainId },
            );
            toCancel.push(senderTx);
          }
          if (receivingChains[senderTx.receivingChainId]) {
            receivingChains[senderTx.receivingChainId].push(senderTx.transactionId);
          } else {
            receivingChains[senderTx.receivingChainId] = [senderTx.transactionId];
          }
        });

        const receiverNotConfigured = toCancel.map((senderTx) => {
          return {
            crosschainTx: sdkSenderTransactionToCrosschainTransaction(senderTx),
            payload: {
              hashes: {
                sending: {
                  prepareHash: senderTx.prepareTransactionHash,
                  cancelHash: senderTx.cancelTransactionHash,
                  fulfillHash: senderTx.fulfillTransactionHash,
                },
                receiving: {},
              },
            },
            status: CrosschainTransactionStatus.ReceiverNotConfigured,
          } as ActiveTransaction<"ReceiverNotConfigured">;
        });

        // get time to use for loop
        const currentTime = await getNtpTimeSeconds();

        // get all existing txs corresponding to all the sender prepared txs by id
        let allSenderPreparedTx = allSenderPrepared.router?.transactions ?? [];
        const queries = await Promise.all(
          Object.entries(receivingChains).map(async ([cId, txIds]) => {
            const _sdk = sdks[Number(cId)];
            if (!_sdk) {
              logger.warn(
                "No contract reader available for receiver chain, filtering txs",
                requestContext,
                methodContext,
                { receivingChain: cId },
              );
              // filter all txs where no contract reader on receiver side and not expired yet
              // if its expired on sender side, we can still cancel it, it will be marked for cancellation later
              allSenderPreparedTx = allSenderPreparedTx.filter(
                (tx) => tx.receivingChainId !== cId && currentTime > tx.expiry,
              );
              return [];
            }
            const query = await _sdk.request<GetTransactionsQuery>((client) =>
              client.GetTransactions({ transactionIds: txIds.map((t) => t.toLowerCase()) }),
            );
            return query.transactions;
          }),
        );
        const correspondingReceiverTxs = queries.flat();

        allReceiverPrepared.router?.transactions.forEach((receiverTx) => {
          const tx = correspondingReceiverTxs.find((tx) => tx.transactionId === receiverTx.transactionId);
          if (tx) {
            return;
          }
          correspondingReceiverTxs.push(receiverTx);
        });

        // foreach sender prepared check if corresponding receiver exists
        // if it does not, call the handleSenderPrepare handler
        // if it is fulfilled, call the handleReceiverFulfill handler
        // if it is cancelled, call the handlerReceiverCancel handler
        const txs =
          allSenderPreparedTx.map((senderTx): ActiveTransaction<any> | undefined => {
            const { invariant, sending } = sdkSenderTransactionToCrosschainTransaction(senderTx);

            const correspondingReceiverTx = correspondingReceiverTxs.find(
              (receiverTx) => senderTx.transactionId === receiverTx.transactionId,
            );

            const receiving: VariantTransactionData | undefined = correspondingReceiverTx
              ? {
                  amount: correspondingReceiverTx.amount,
                  expiry: Number(correspondingReceiverTx.expiry),
                  preparedBlockNumber: Number(correspondingReceiverTx.preparedBlockNumber),
                }
              : undefined;

            if (currentTime > senderTx.expiry) {
              // sender expired takes precedence over receiver expired
              return {
                crosschainTx: {
                  invariant,
                  sending,
                  receiving,
                },
                payload: {
                  hashes: {
                    sending: {
                      prepareHash: senderTx.prepareTransactionHash,
                      cancelHash: senderTx.cancelTransactionHash,
                      fulfillHash: senderTx.fulfillTransactionHash,
                    },
                    receiving: correspondingReceiverTx
                      ? {
                          prepareHash: correspondingReceiverTx.prepareTransactionHash,
                          cancelHash: correspondingReceiverTx.cancelTransactionHash,
                          fulfillHash: correspondingReceiverTx.fulfillTransactionHash,
                        }
                      : undefined,
                  },
                },
                status: CrosschainTransactionStatus.SenderExpired,
              } as ActiveTransaction<"SenderExpired">;
            }

            if (!receiving) {
              // if not synced, cancel
              const receiverSynced = getSyncRecords(invariant.receivingChainId);
              if (!receiverSynced) {
                return {
                  crosschainTx: sdkSenderTransactionToCrosschainTransaction(senderTx),
                  payload: {
                    hashes: {
                      sending: {
                        prepareHash: senderTx.prepareTransactionHash,
                        cancelHash: senderTx.cancelTransactionHash,
                        fulfillHash: senderTx.fulfillTransactionHash,
                      },
                    },
                  },
                  status: CrosschainTransactionStatus.ReceiverNotConfigured,
                } as ActiveTransaction<"ReceiverNotConfigured">;
              }
              // sender prepared
              return {
                crosschainTx: {
                  invariant,
                  sending,
                },
                payload: {
                  bidSignature: senderTx.bidSignature,
                  encodedBid: senderTx.encodedBid,
                  encryptedCallData: senderTx.encryptedCallData,
                  senderPreparedHash: senderTx.prepareTransactionHash,
                  hashes: {
                    sending: {
                      prepareHash: senderTx.prepareTransactionHash,
                      cancelHash: senderTx.cancelTransactionHash,
                      fulfillHash: senderTx.fulfillTransactionHash,
                    },
                  },
                },
                status: CrosschainTransactionStatus.SenderPrepared,
              } as ActiveTransaction<"SenderPrepared">;
            }

            // we have a receiver tx at this point
            if (correspondingReceiverTx?.status === SdkTransactionStatus.Prepared) {
              if (currentTime > receiving.expiry) {
                return {
                  crosschainTx: {
                    invariant,
                    sending,
                    receiving,
                  },
                  payload: {},
                  status: CrosschainTransactionStatus.ReceiverExpired,
                } as ActiveTransaction<"ReceiverExpired">;
              } else {
                return {
                  crosschainTx: {
                    invariant,
                    sending,
                    receiving,
                  },
                  payload: {},
                  status: CrosschainTransactionStatus.ReceiverPrepared,
                } as ActiveTransaction<"ReceiverPrepared">;
              }
            }

            if (correspondingReceiverTx?.status === SdkTransactionStatus.Fulfilled) {
              // receiver fulfilled
              return {
                crosschainTx: {
                  invariant,
                  sending,
                  receiving,
                },
                payload: {
                  signature: correspondingReceiverTx?.signature,
                  relayerFee: correspondingReceiverTx?.relayerFee,
                  callData: correspondingReceiverTx?.callData,
                  hashes: {
                    sending: {
                      prepareHash: senderTx.prepareTransactionHash,
                      cancelHash: senderTx.cancelTransactionHash,
                      fulfillHash: senderTx.fulfillTransactionHash,
                    },
                    receiving: correspondingReceiverTx
                      ? {
                          prepareHash: correspondingReceiverTx.prepareTransactionHash,
                          cancelHash: correspondingReceiverTx.cancelTransactionHash,
                          fulfillHash: correspondingReceiverTx.fulfillTransactionHash,
                        }
                      : undefined,
                  },
                },
                status: CrosschainTransactionStatus.ReceiverFulfilled,
              } as ActiveTransaction<"ReceiverFulfilled">;
            }
            if (correspondingReceiverTx?.status === SdkTransactionStatus.Cancelled) {
              // receiver cancelled
              return {
                crosschainTx: {
                  invariant,
                  sending,
                  receiving,
                },
                payload: {
                  hashes: {
                    sending: {
                      prepareHash: senderTx.prepareTransactionHash,
                      cancelHash: senderTx.cancelTransactionHash,
                      fulfillHash: senderTx.fulfillTransactionHash,
                    },
                    receiving: correspondingReceiverTx
                      ? {
                          prepareHash: correspondingReceiverTx.prepareTransactionHash,
                          cancelHash: correspondingReceiverTx.cancelTransactionHash,
                          fulfillHash: correspondingReceiverTx.fulfillTransactionHash,
                        }
                      : undefined,
                  },
                },
                status: CrosschainTransactionStatus.ReceiverCancelled,
              };
            }

            // TODO: fix this, not good to have the handling tracker leak into this file
            // no actions for router to take, safe to remove from handling tracker
            if (handlingTracker.get(senderTx.transactionId)) {
              handlingTracker.delete(senderTx.transactionId);
            }
            return undefined;
          }) ?? [];
        const filterUndefined = txs.filter((x) => !!x) as ActiveTransaction<any>[];
        const remainingReceiverExpired = (allReceiverExpired.router?.transactions ?? [])
          .filter(
            (expTx) =>
              !filterUndefined.map((tx) => tx.crosschainTx.invariant.transactionId).includes(expTx.transactionId),
          )
          .map((expTx) => {
            const { sending: receiving, invariant } = sdkSenderTransactionToCrosschainTransaction(expTx);
            return {
              crosschainTx: {
                invariant,
                receiving,
              },
              payload: {
                hashes: {
                  receiving: {
                    prepareHash: expTx.prepareTransactionHash,
                    cancelHash: expTx.cancelTransactionHash,
                    fulfillHash: expTx.fulfillTransactionHash,
                  },
                },
              },
              status: CrosschainTransactionStatus.ReceiverExpired,
            } as ActiveTransaction<"ReceiverExpired">;
          });
        return filterUndefined.concat(receiverNotConfigured).concat(remainingReceiverExpired);
      } catch (e: any) {
        // Set this chain's error.
        errors.set(cId, e);
        logger.error(
          `Error getting active transactions for chain ${cId}`,
          requestContext,
          methodContext,
          jsonifyError(e),
          { chainId: cId },
        );
        return [];
      }
    }),
  );
  if (errors.size === Object.keys(sdks).length) {
    throw new NxtpError("Failed to get active transactions for all chains due to errors", { errors });
  }
  const flattened = allChains.filter((x) => !!x).flat();
  return flattened;
};

/**
 *
 * Retrieves a transaction with a given transactionId-user combination on the provided chain.
 *
 * @param transactionId - Unique identifier for transaction
 * @param user - User of transaction (identifiers are unique for each user)
 * @param chainId - The chain you are looking for the transaction on
 * @returns The transaction status, data, user encrypted calldata, encoded winning auction bid, signature on winning auction bid, signature to complete transaction (if completed), and relayer fee (if completed).
 *
 * @remarks
 * The `signature` and `relayerFee` can exist when the transaction is fulfilled or when the transaction was completed by a relayer (user is completing it on the sending-side chain).
 */
export const getTransactionForChain = async (
  transactionId: string,
  user: string,
  chainId: number,
): Promise<SingleChainTransaction | undefined> => {
  const method = "getTransactionForChain";
  const methodId = getUuid();

  const { wallet } = getContext();
  const routerAddress = await wallet.getAddress();

  const sdks = getSdks();
  const sdk = sdks[chainId];
  if (!sdk) {
    throw new ContractReaderNotAvailableForChain(chainId, { method, methodId });
  }
  const tx = await sdk.request<GetTransactionQuery>((client) =>
    client.GetTransaction({
      transactionId: `${transactionId.toLowerCase()}-${user.toLowerCase()}-${routerAddress.toLowerCase()}`,
    }),
  );

  if (!tx.transaction) {
    return undefined;
  }

  const transaction = tx.transaction;

  return transaction
    ? {
        status: transaction.status,
        txData: {
          receivingChainTxManagerAddress: transaction.receivingChainTxManagerAddress,
          user: transaction.user.id,
          router: transaction.router.id,
          initiator: transaction.initiator,
          sendingAssetId: transaction.sendingAssetId,
          receivingAssetId: transaction.receivingAssetId,
          sendingChainFallback: transaction.sendingChainFallback,
          callTo: transaction.callTo,
          receivingAddress: transaction.receivingAddress,
          callDataHash: transaction.callDataHash,
          transactionId: transaction.transactionId,
          sendingChainId: Number(transaction.sendingChainId),
          receivingChainId: Number(transaction.receivingChainId),
          amount: transaction.amount,
          expiry: Number(transaction.expiry),
          preparedBlockNumber: Number(transaction.preparedBlockNumber),
        },
        encryptedCallData: transaction.encryptedCallData,
        encodedBid: transaction.encodedBid,
        bidSignature: transaction.bidSignature,
        signature: transaction.signature,
        relayerFee: transaction.relayerFee,
      }
    : undefined;
};

export const getAssetBalance = async (assetId: string, chainId: number): Promise<BigNumber> => {
  const method = "getAssetBalance";
  const methodId = getUuid();
  const { wallet } = getContext();
  const sdks = getSdks();
  const sdk = sdks[chainId];

  if (!sdk) {
    throw new ContractReaderNotAvailableForChain(chainId, { method, methodId });
  }

  const routerAddress = await wallet.getAddress();
  const assetBalanceId = `${assetId.toLowerCase()}-${routerAddress.toLowerCase()}`;
  const bal = await sdk.request<GetAssetBalanceQuery>((client) => client.GetAssetBalance({ assetBalanceId }));
  return bal.assetBalance?.amount ? BigNumber.from(bal.assetBalance?.amount) : constants.Zero;
};<|MERGE_RESOLUTION|>--- conflicted
+++ resolved
@@ -127,10 +127,7 @@
         if ((allReceiverPrepared.router?.transactions.length ?? 0) > 0) {
           logger.debug("Got receiver prepared", requestContext, methodContext, {
             chainId,
-<<<<<<< HEAD
-=======
-            allReceiverExpired: allReceiverExpired.router?.transactions,
->>>>>>> 42ae2418
+            allReceiverPrepared: allReceiverPrepared.router?.transactions,
           });
         }
 
