import { getNtpTimeSeconds, getUuid, InvariantTransactionData, VariantTransactionData } from "@connext/nxtp-utils";
import { BigNumber, constants } from "ethers/lib/ethers";

import { getContext } from "../../router";
import { ContractReaderNotAvailableForChain } from "../../lib/errors";
import {
  ActiveTransaction,
  SingleChainTransaction,
  CrosschainTransactionStatus,
  CancelPayload,
} from "../../lib/entities";

import { TransactionStatus as SdkTransactionStatus } from "./graphqlsdk";

import { getSdks } from ".";

export const getActiveTransactions = async (): Promise<ActiveTransaction<any>[]> => {
  // get global context
  const { wallet, logger } = getContext();
  const routerAddress = wallet.address;

  // get local context
  const sdks = getSdks();
  const allChains = await Promise.all(
    Object.entries(sdks).map(async ([cId, sdk]) => {
      const chainId = parseInt(cId);
      // get all sender prepared txs
      const allSenderPrepared = await sdk.GetSenderTransactions({
        routerId: routerAddress.toLowerCase(),
        sendingChainId: chainId,
        status: SdkTransactionStatus.Prepared,
      });

      // create list of txIds for each receiving chain
      const receivingChains: Record<string, string[]> = {};
      allSenderPrepared.router?.transactions.forEach(({ transactionId, receivingChainId }) => {
        if (receivingChains[receivingChainId]) {
          receivingChains[receivingChainId].push(transactionId);
        } else {
          receivingChains[receivingChainId] = [transactionId];
        }
      });

      // get time to use for loop
      const currentTime = await getNtpTimeSeconds();

      // get all existing txs corresponding to all the sender prepared txs by id
      let allSenderPreparedTx = allSenderPrepared.router?.transactions ?? [];
      const queries = await Promise.all(
        Object.entries(receivingChains).map(async ([cId, txIds]) => {
          const _sdk = sdks[Number(cId)];
          if (!_sdk) {
            logger.error({ cId }, "No contract reader available for receiver chain, filtering txs");
            // filter all txs where no contract reader on receiver side and not expired yet
            // if its expired on sender side, we can still cancel it, it will be marked for cancellation later
            allSenderPreparedTx = allSenderPreparedTx.filter(
              (tx) => tx.receivingChainId !== cId && currentTime > tx.expiry,
            );
          }
          const query = await _sdk.GetTransactions({ transactionIds: txIds.map((t) => t.toLowerCase()) });
          return query.transactions;
        }),
      );
      const correspondingReceiverTxs = queries.flat();

      // foreach sender prepared check if corresponding receiver exists
      // if it does not, call the handleSenderPrepare handler
      // if it is fulfilled, call the handleReceiverFulfill handler
      // if it is cancelled, call the handlerReceiverCancel handler
      const txs =
        allSenderPreparedTx.map((senderTx): ActiveTransaction<any> | undefined => {
          const invariant: InvariantTransactionData = {
            receivingChainTxManagerAddress: senderTx.receivingChainTxManagerAddress,
            user: senderTx.user.id,
            router: senderTx.router.id,
            sendingAssetId: senderTx.sendingAssetId,
            sendingChainId: Number(senderTx.sendingChainId),
            sendingChainFallback: senderTx.sendingChainFallback,
            receivingChainId: Number(senderTx.receivingChainId),
            receivingAssetId: senderTx.receivingAssetId,
            receivingAddress: senderTx.receivingAddress,
            callTo: senderTx.callTo,
            callDataHash: senderTx.callDataHash,
            transactionId: senderTx.transactionId,
          };

          const sending: VariantTransactionData = {
            amount: senderTx.amount,
            expiry: Number(senderTx.expiry),
            preparedBlockNumber: Number(senderTx.preparedBlockNumber),
          };

          const correspondingReceiverTx = correspondingReceiverTxs.find(
            (receiverTx) => senderTx.transactionId === receiverTx.transactionId,
          );

          const receiving: VariantTransactionData | undefined = correspondingReceiverTx
            ? {
                amount: correspondingReceiverTx.amount,
                expiry: Number(correspondingReceiverTx.expiry),
                preparedBlockNumber: Number(correspondingReceiverTx.preparedBlockNumber),
              }
            : undefined;

          if (currentTime > senderTx.expiry) {
            // sender expired takes precedence over receiver expired
            return {
              crosschainTx: {
                invariant,
                sending,
                receiving,
              },
              payload: {},
              status: CrosschainTransactionStatus.SenderExpired,
            } as ActiveTransaction<"SenderExpired">;
          }

          if (!receiving) {
            // sender prepared
            return {
              crosschainTx: {
                invariant,
                sending,
              },
              payload: {
                bidSignature: senderTx.bidSignature,
                encodedBid: senderTx.encodedBid,
                encryptedCallData: senderTx.encryptedCallData,
                senderPreparedHash: senderTx.prepareTransactionHash,
              },
              status: CrosschainTransactionStatus.SenderPrepared,
            } as ActiveTransaction<"SenderPrepared">;
          }

          // we have a receiver tx at this point
<<<<<<< HEAD
          const receiving: VariantTransactionData = {
            amount: correspondingReceiverTx.amount,
            expiry: Number(correspondingReceiverTx.expiry),
            preparedBlockNumber: Number(correspondingReceiverTx.preparedBlockNumber),
          };
          if (correspondingReceiverTx.status === SdkTransactionStatus.Prepared) {
            // check if expired on the receiver side
            if (receiving.expiry < Date.now() / 1000) {
              // receiver expired
              return {
                crosschainTx: {
                  invariant,
                  sending,
                  receiving,
                },
                payload: {
                  signature: correspondingReceiverTx.signature,
                  relayerFee: correspondingReceiverTx.relayerFee,
                  callData: correspondingReceiverTx.callData!,
                },
                status: CrosschainTransactionStatus.ReceiverExpired,
              } as ActiveTransaction<"ReceiverExpired">;
            }
            // receiver prepared, no status for this
          }

          if (correspondingReceiverTx.status === SdkTransactionStatus.Fulfilled) {
=======
          // if expired, return
          if (currentTime > receiving.expiry) {
            return {
              crosschainTx: {
                invariant,
                sending,
                receiving,
              },
              payload: {},
              status: CrosschainTransactionStatus.ReceiverExpired,
            } as ActiveTransaction<"ReceiverExpired">;
          }

          if (correspondingReceiverTx!.status === SdkTransactionStatus.Fulfilled) {
>>>>>>> c37690cd
            // receiver fulfilled
            return {
              crosschainTx: {
                invariant,
                sending,
                receiving,
              },
              payload: {
                signature: correspondingReceiverTx!.signature,
                relayerFee: correspondingReceiverTx!.relayerFee,
                callData: correspondingReceiverTx!.callData!,
                receiverFulfilledHash: correspondingReceiverTx!.fulfillTransactionHash,
              },
              status: CrosschainTransactionStatus.ReceiverFulfilled,
            } as ActiveTransaction<"ReceiverFulfilled">;
          }
          if (correspondingReceiverTx!.status === SdkTransactionStatus.Cancelled) {
            // receiver cancelled
            return {
              crosschainTx: {
                invariant,
                sending,
                receiving,
              },
              payload: {} as CancelPayload,
              status: CrosschainTransactionStatus.ReceiverCancelled,
            };
          }
          return undefined;
        }) ?? [];
      const filterUndefined = txs.filter((x) => !!x) as ActiveTransaction<any>[];
      return filterUndefined;
    }),
  );
  const flattened = allChains.filter((x) => !!x).flat();
  return flattened;
};

/**
 *
 * Retrieves a transaction with a given transactionId-user combination on the provided chain.
 *
 * @param transactionId - Unique identifier for transaction
 * @param user - User of transaction (identifiers are unique for each user)
 * @param chainId - The chain you are looking for the transaction on
 * @returns The transaction status, data, user encrypted calldata, encoded winning auction bid, signature on winning auction bid, signature to complete transaction (if completed), and relayer fee (if completed).
 *
 * @remarks
 * The `signature` and `relayerFee` can exist when the transaction is fulfilled or when the transaction was completed by a relayer (user is completing it on the sending-side chain).
 */
export const getTransactionForChain = async (
  transactionId: string,
  user: string,
  chainId: number,
): Promise<SingleChainTransaction | undefined> => {
  const method = "getTransactionForChain";
  const methodId = getUuid();

  const { wallet } = getContext();
  const routerAddress = wallet.address;

  const sdks = getSdks();
  const sdk = sdks[chainId];
  if (!sdk) {
    throw new ContractReaderNotAvailableForChain(chainId, { method, methodId });
  }
  const tx = await sdk.GetTransaction({
    transactionId: `${transactionId.toLowerCase()}-${user.toLowerCase()}-${routerAddress.toLowerCase()}`,
  });

  if (!tx.transaction) {
    return undefined;
  }

  const transaction = tx.transaction;

  return transaction
    ? {
        status: transaction.status,
        txData: {
          receivingChainTxManagerAddress: transaction.receivingChainTxManagerAddress,
          user: transaction.user.id,
          router: transaction.router.id,
          sendingAssetId: transaction.sendingAssetId,
          receivingAssetId: transaction.receivingAssetId,
          sendingChainFallback: transaction.sendingChainFallback,
          callTo: transaction.callTo,
          receivingAddress: transaction.receivingAddress,
          callDataHash: transaction.callDataHash,
          transactionId: transaction.transactionId,
          sendingChainId: Number(transaction.sendingChainId),
          receivingChainId: Number(transaction.receivingChainId),
          amount: transaction.amount,
          expiry: Number(transaction.expiry),
          preparedBlockNumber: Number(transaction.preparedBlockNumber),
        },
        encryptedCallData: transaction.encryptedCallData,
        encodedBid: transaction.encodedBid,
        bidSignature: transaction.bidSignature,
        signature: transaction.signature,
        relayerFee: transaction.relayerFee,
      }
    : undefined;
};

export const getAssetBalance = async (assetId: string, chainId: number): Promise<BigNumber> => {
  const method = "getAssetBalance";
  const methodId = getUuid();
  const { wallet } = getContext();
  const sdks = getSdks();
  const sdk = sdks[chainId];

  if (!sdk) {
    throw new ContractReaderNotAvailableForChain(chainId, { method, methodId });
  }

  const assetBalanceId = `${assetId.toLowerCase()}-${wallet.address.toLowerCase()}`;
  const bal = await sdk.GetAssetBalance({ assetBalanceId });
  return bal.assetBalance?.amount ? BigNumber.from(bal.assetBalance?.amount) : constants.Zero;
};<|MERGE_RESOLUTION|>--- conflicted
+++ resolved
@@ -133,35 +133,6 @@
           }
 
           // we have a receiver tx at this point
-<<<<<<< HEAD
-          const receiving: VariantTransactionData = {
-            amount: correspondingReceiverTx.amount,
-            expiry: Number(correspondingReceiverTx.expiry),
-            preparedBlockNumber: Number(correspondingReceiverTx.preparedBlockNumber),
-          };
-          if (correspondingReceiverTx.status === SdkTransactionStatus.Prepared) {
-            // check if expired on the receiver side
-            if (receiving.expiry < Date.now() / 1000) {
-              // receiver expired
-              return {
-                crosschainTx: {
-                  invariant,
-                  sending,
-                  receiving,
-                },
-                payload: {
-                  signature: correspondingReceiverTx.signature,
-                  relayerFee: correspondingReceiverTx.relayerFee,
-                  callData: correspondingReceiverTx.callData!,
-                },
-                status: CrosschainTransactionStatus.ReceiverExpired,
-              } as ActiveTransaction<"ReceiverExpired">;
-            }
-            // receiver prepared, no status for this
-          }
-
-          if (correspondingReceiverTx.status === SdkTransactionStatus.Fulfilled) {
-=======
           // if expired, return
           if (currentTime > receiving.expiry) {
             return {
@@ -176,7 +147,6 @@
           }
 
           if (correspondingReceiverTx!.status === SdkTransactionStatus.Fulfilled) {
->>>>>>> c37690cd
             // receiver fulfilled
             return {
               crosschainTx: {
