--- conflicted
+++ resolved
@@ -112,79 +112,35 @@
     Object.entries(sdks).map(async ([cId, sdk]) => {
       try {
         const chainId = parseInt(cId);
-
-<<<<<<< HEAD
-      const chainConfig = config.chainConfig[chainId];
-      if (!chainConfig) {
-        throw new NoChainConfig(chainId);
-      }
-
-      // update synced status
-      const records = await setSyncRecord(chainId, requestContext);
-      if (records.every((r) => !r.synced)) {
-        logger.warn(
-          `All subgraphs out of sync! Cannot get active transactions for chain ${cId}`,
-          requestContext,
-          methodContext,
-          {
-            chainId: cId,
-            records: records.map((r) => ({ synced: r.synced, lag: r.lag, syncedBlock: r.syncedBlock, uri: r.uri })),
-          },
-        );
-        return;
-      }
-
-      // get all receiver expired txs
-      const allReceiverExpired = await sdk.useSynced<GetReceiverTransactionsQuery>((client) =>
-        client.GetReceiverTransactions({
-          routerId: routerAddress.toLowerCase(),
-          receivingChainId: chainId,
-          status: SdkTransactionStatus.Prepared,
-          expiry_lt: Math.floor(Date.now() / 1000),
-        }),
-      );
-
-      logger.debug("Got receiver expired", requestContext, methodContext, {
-        chainId,
-        allReceiverExpired: jsonifyError(allReceiverExpired as any),
-      });
-
-      // get all sender prepared txs
-      const allSenderPrepared = await sdk.useSynced<GetSenderTransactionsQuery>((client) =>
-        client.GetSenderTransactions({
-          routerId: routerAddress.toLowerCase(),
-          sendingChainId: chainId,
-          status: SdkTransactionStatus.Prepared,
-        }),
-      );
-
-      // create list of txIds for each receiving chain
-      const receivingChains: Record<string, string[]> = {};
-      const toCancel: any[] = []; // i hate these types!!
-      allSenderPrepared.router?.transactions.forEach((senderTx) => {
-        const _sdk = sdks[Number(senderTx.receivingChainId)];
-        if (!_sdk) {
-          // if receiving SDK doesnt exist, cancel all the txs
-          logger.warn(
-            "No contract reader available for receiver chain, marking sender tx for cancellation",
-            { ...requestContext, transactionId: senderTx.transactionId } as RequestContext<string>,
-            methodContext,
-            { sendingChain: senderTx.chainId, receivingChain: senderTx.receivingChainId },
-          );
-          toCancel.push(senderTx);
-=======
         const chainConfig = config.chainConfig[chainId];
         if (!chainConfig) {
           throw new NoChainConfig(chainId);
->>>>>>> ab6cbec6
         }
 
-        const allReceiverExpired = await sdk.GetReceiverTransactions({
-          routerId: routerAddress.toLowerCase(),
-          receivingChainId: chainId,
-          status: SdkTransactionStatus.Prepared,
-          expiry_lt: Math.floor(Date.now() / 1000),
-        });
+        // update synced status
+        const records = await setSyncRecord(chainId, requestContext);
+        if (records.every((r) => !r.synced)) {
+          logger.warn(
+            `All subgraphs out of sync! Cannot get active transactions for chain ${cId}`,
+            requestContext,
+            methodContext,
+            {
+              chainId: cId,
+              records: records.map((r) => ({ synced: r.synced, lag: r.lag, syncedBlock: r.syncedBlock, uri: r.uri })),
+            },
+          );
+          return [];
+        }
+
+        // get all receiver expired txs
+        const allReceiverExpired = await sdk.useSynced<GetReceiverTransactionsQuery>((client) =>
+          client.GetReceiverTransactions({
+            routerId: routerAddress.toLowerCase(),
+            receivingChainId: chainId,
+            status: SdkTransactionStatus.Prepared,
+            expiry_lt: Math.floor(Date.now() / 1000),
+          }),
+        );
 
         logger.debug("Got receiver expired", requestContext, methodContext, {
           chainId,
@@ -192,15 +148,13 @@
         });
 
         // get all sender prepared txs
-        const allSenderPrepared = await sdk.GetSenderTransactions({
-          routerId: routerAddress.toLowerCase(),
-          sendingChainId: chainId,
-          status: SdkTransactionStatus.Prepared,
-        });
-
-        // check synced status
-        const record = await setSyncRecord(chainId, requestContext);
-        logger.debug("Got sync record", requestContext, methodContext, { chainId, record });
+        const allSenderPrepared = await sdk.useSynced<GetSenderTransactionsQuery>((client) =>
+          client.GetSenderTransactions({
+            routerId: routerAddress.toLowerCase(),
+            sendingChainId: chainId,
+            status: SdkTransactionStatus.Prepared,
+          }),
+        );
 
         // create list of txIds for each receiving chain
         const receivingChains: Record<string, string[]> = {};
@@ -217,55 +171,6 @@
             );
             toCancel.push(senderTx);
           }
-<<<<<<< HEAD
-          const query = await _sdk.useSynced<GetTransactionsQuery>((client) =>
-            client.GetTransactions({ transactionIds: txIds.map((t) => t.toLowerCase()) }),
-          );
-          return query.transactions;
-        }),
-      );
-      const correspondingReceiverTxs = queries.flat();
-
-      allReceiverExpired.router?.transactions.forEach((receiverTx) => {
-        const tx = correspondingReceiverTxs.find((tx) => tx.transactionId === receiverTx.transactionId);
-        if (tx) {
-          return;
-        }
-        correspondingReceiverTxs.push(receiverTx);
-      });
-
-      // foreach sender prepared check if corresponding receiver exists
-      // if it does not, call the handleSenderPrepare handler
-      // if it is fulfilled, call the handleReceiverFulfill handler
-      // if it is cancelled, call the handlerReceiverCancel handler
-      const txs =
-        allSenderPreparedTx.map((senderTx): ActiveTransaction<any> | undefined => {
-          const { invariant, sending } = sdkSenderTransactionToCrosschainTransaction(senderTx);
-
-          const correspondingReceiverTx = correspondingReceiverTxs.find(
-            (receiverTx) => senderTx.transactionId === receiverTx.transactionId,
-          );
-
-          const receiving: VariantTransactionData | undefined = correspondingReceiverTx
-            ? {
-                amount: correspondingReceiverTx.amount,
-                expiry: Number(correspondingReceiverTx.expiry),
-                preparedBlockNumber: Number(correspondingReceiverTx.preparedBlockNumber),
-              }
-            : undefined;
-
-          if (currentTime > senderTx.expiry) {
-            // sender expired takes precedence over receiver expired
-            return {
-              crosschainTx: {
-                invariant,
-                sending,
-                receiving,
-              },
-              payload: {},
-              status: CrosschainTransactionStatus.SenderExpired,
-            } as ActiveTransaction<"SenderExpired">;
-=======
           if (receivingChains[senderTx.receivingChainId]) {
             receivingChains[senderTx.receivingChainId].push(senderTx.transactionId);
           } else {
@@ -303,7 +208,9 @@
               );
               return [];
             }
-            const query = await _sdk.GetTransactions({ transactionIds: txIds.map((t) => t.toLowerCase()) });
+            const query = await _sdk.useSynced<GetTransactionsQuery>((client) =>
+              client.GetTransactions({ transactionIds: txIds.map((t) => t.toLowerCase()) }),
+            );
             return query.transactions;
           }),
         );
@@ -313,7 +220,6 @@
           const tx = correspondingReceiverTxs.find((tx) => tx.transactionId === receiverTx.transactionId);
           if (tx) {
             return;
->>>>>>> ab6cbec6
           }
           correspondingReceiverTxs.push(receiverTx);
         });
@@ -351,55 +257,6 @@
               } as ActiveTransaction<"SenderExpired">;
             }
 
-<<<<<<< HEAD
-          // we have a receiver tx at this point
-          // if expired, return
-          if (currentTime > receiving.expiry && correspondingReceiverTx?.status === SdkTransactionStatus.Prepared) {
-            return {
-              crosschainTx: {
-                invariant,
-                sending,
-                receiving,
-              },
-              payload: {},
-              status: CrosschainTransactionStatus.ReceiverExpired,
-            } as ActiveTransaction<"ReceiverExpired">;
-          }
-
-          if (correspondingReceiverTx?.status === SdkTransactionStatus.Fulfilled) {
-            // receiver fulfilled
-            return {
-              crosschainTx: {
-                invariant,
-                sending,
-                receiving,
-              },
-              payload: {
-                signature: correspondingReceiverTx.signature,
-                relayerFee: correspondingReceiverTx.relayerFee,
-                callData: correspondingReceiverTx.callData!,
-                receiverFulfilledHash: correspondingReceiverTx.fulfillTransactionHash,
-              },
-              status: CrosschainTransactionStatus.ReceiverFulfilled,
-            } as ActiveTransaction<"ReceiverFulfilled">;
-          }
-          if (correspondingReceiverTx?.status === SdkTransactionStatus.Cancelled) {
-            // receiver cancelled
-            return {
-              crosschainTx: {
-                invariant,
-                sending,
-                receiving,
-              },
-              payload: {} as CancelPayload,
-              status: CrosschainTransactionStatus.ReceiverCancelled,
-            };
-          }
-          return undefined;
-        }) ?? [];
-      const filterUndefined = txs.filter((x) => !!x) as ActiveTransaction<any>[];
-      return filterUndefined.concat(receiverNotConfigured);
-=======
             if (!receiving) {
               // if not synced, cancel
               const receiverSynced = getSyncRecord(invariant.receivingChainId);
@@ -428,7 +285,7 @@
 
             // we have a receiver tx at this point
             // if expired, return
-            if (currentTime > receiving.expiry && correspondingReceiverTx!.status === SdkTransactionStatus.Prepared) {
+            if (currentTime > receiving.expiry && correspondingReceiverTx?.status === SdkTransactionStatus.Prepared) {
               return {
                 crosschainTx: {
                   invariant,
@@ -440,7 +297,7 @@
               } as ActiveTransaction<"ReceiverExpired">;
             }
 
-            if (correspondingReceiverTx!.status === SdkTransactionStatus.Fulfilled) {
+            if (correspondingReceiverTx?.status === SdkTransactionStatus.Fulfilled) {
               // receiver fulfilled
               return {
                 crosschainTx: {
@@ -449,15 +306,15 @@
                   receiving,
                 },
                 payload: {
-                  signature: correspondingReceiverTx!.signature,
-                  relayerFee: correspondingReceiverTx!.relayerFee,
-                  callData: correspondingReceiverTx!.callData!,
-                  receiverFulfilledHash: correspondingReceiverTx!.fulfillTransactionHash,
+                  signature: correspondingReceiverTx?.signature,
+                  relayerFee: correspondingReceiverTx?.relayerFee,
+                  callData: correspondingReceiverTx?.callData,
+                  receiverFulfilledHash: correspondingReceiverTx?.fulfillTransactionHash,
                 },
                 status: CrosschainTransactionStatus.ReceiverFulfilled,
               } as ActiveTransaction<"ReceiverFulfilled">;
             }
-            if (correspondingReceiverTx!.status === SdkTransactionStatus.Cancelled) {
+            if (correspondingReceiverTx?.status === SdkTransactionStatus.Cancelled) {
               // receiver cancelled
               return {
                 crosschainTx: {
@@ -485,7 +342,6 @@
         );
         return [];
       }
->>>>>>> ab6cbec6
     }),
   );
   if (errors.size === Object.keys(sdks).length) {
