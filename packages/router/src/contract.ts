import { TransactionManager as TTransactionManager } from "@connext/nxtp-contracts/typechain";
import { TransactionService } from "@connext/nxtp-txservice";
import TransactionManagerArtifact from "@connext/nxtp-contracts/artifacts/contracts/TransactionManager.sol/TransactionManager.json";
import { Interface } from "ethers/lib/utils";
import { BigNumber, constants, providers } from "ethers";
import { calculateExchangeAmount, jsonifyError, FulfillParams, TransactionData } from "@connext/nxtp-utils";
import { v4 } from "uuid";
import { BaseLogger } from "pino";

import { getConfig, NxtpRouterConfig } from "./config";
import { SenderPrepareData } from "./transactionManagerListener";

export class TransactionManager {
  private readonly txManagerInterface: TTransactionManager["interface"];
  private readonly config: NxtpRouterConfig;
  private readonly EXPIRY_DECREMENT = 3600 * 24;
  private readonly SWAP_RATE = "0.995";

  constructor(
    private readonly txService: TransactionService,
    private readonly signerAddress: string,
    private readonly logger: BaseLogger,
  ) {
    this.txManagerInterface = new Interface(TransactionManagerArtifact.abi) as TTransactionManager["interface"];
    this.config = getConfig();

    // TODO: remove when using for real, this is just to avoid breaking build
    console.log("this.txManagerInterface", !!this.txManagerInterface);
    console.log("this.txService", !!this.txService);
    console.log("this.signerAddress", !!this.signerAddress);
  }

  async prepare(txData: SenderPrepareData): Promise<providers.TransactionReceipt> {
    const method = "Contract::prepare ";
    const methodId = v4();

    const mutateAmount = (amount: string) => {
      return calculateExchangeAmount(amount, this.SWAP_RATE);
    };
    const mutateExpiry = (expiry: number) => {
      const rxExpiry = expiry - this.EXPIRY_DECREMENT;
      if (rxExpiry < Date.now() / 1000) {
        throw new Error("Expiration already happened, cant prepare");
      }
      return rxExpiry;
    };

    const txParams = {
      callData: txData.callData,
      receivingAddress: txData.receivingAddress,
      receivingAssetId: txData.receivingAssetId,
      receivingChainId: txData.receivingChainId,
      router: txData.router,
      sendingAssetId: txData.sendingAssetId,
      sendingChainId: txData.sendingChainId,
      transactionId: txData.transactionId,
      user: txData.user,
    };

    const encodedData = this.txManagerInterface.encodeFunctionData("prepare", [
      txParams,
      mutateAmount(txData.amount),
      mutateExpiry(txData.expiry),
      "0x", // TODO: encoded bid
      "0x", // TODO: bid signature
    ]);

    try {
      const txRes = await this.txService.sendAndConfirmTx(txParams.receivingChainId, {
        to: this.config.chainConfig[txParams.receivingChainId].transactionManagerAddress,
        data: encodedData,
        value: constants.Zero,
        chainId: txParams.receivingChainId,
        from: this.signerAddress,
      });
      return txRes;
    } catch (e) {
      if (e.message.includes("DUPLICATE_DIGEST")) {
        this.logger.warn(
          { methodId, method, transactionId: txParams.transactionId },
          "Receiver tx already prepared, but resubmitted",
        );
      }
      this.logger.error(
        { methodId, method, error: jsonifyError(e), transactionId: txParams.transactionId },
        // "Error sending receiver prepare tx",
      );
      // TODO: cancel sender here?
      throw e;
    }
  }

  async fulfill(chainId: number, fulfillData: FulfillParams): Promise<providers.TransactionReceipt> {
    const method = "Contract::fulfill";
    const methodId = v4();
    this.logger.info({ method, methodId, fulfillData }, "Method start");

    const relayerFee = BigNumber.from(fulfillData.relayerFee);
    // will sig always be included (even on sender side)? RS: yes
    const sig = fulfillData.signature;
    const fulfilData = this.txManagerInterface.encodeFunctionData("fulfill", [fulfillData.txData, relayerFee, sig]);
    try {
      const txRes = await this.txService.sendAndConfirmTx(chainId, {
        chainId,
        data: fulfilData,
        to: this.config.chainConfig[chainId].transactionManagerAddress,
        value: 0,
        from: this.signerAddress,
      });
      return txRes;
    } catch (e) {
      // If fail -- something has gone really wrong here!! We need to figure out what ASAP.
      this.logger.error(
        { methodId, method, transactionId: fulfillData.txData.transactionId, error: jsonifyError(e) },
        "Error sending sender fulfill tx",
      );
      // TODO discuss this case!!
      throw e;
    }
  }

  async cancel(chainId: number, txData: TransactionData, signature: string): Promise<providers.TransactionReceipt> {
    const method = "Contract::cancel";
    const methodId = v4();
    this.logger.info({ method, methodId, txData }, "Method start");
    // encode and call tx service

    const cancelData = this.txManagerInterface.encodeFunctionData("cancel", [
      {
        user: txData.user,
        router: txData.router,
        sendingAssetId: txData.sendingAssetId,
        receivingAssetId: txData.receivingAssetId,
        receivingAddress: txData.receivingAddress,
        callData: txData.callData,
        transactionId: txData.transactionId,
        // TODO: @marcus
        amount: txData.amount,
        expiry: txData.expiry,
        blockNumber: txData.blockNumber,
        sendingChainId: txData.sendingChainId,
        receivingChainId: txData.receivingChainId,
      },
      signature,
    ]);

    try {
      const txRes = await this.txService.sendAndConfirmTx(chainId, {
        chainId: chainId,
        data: cancelData,
        to: this.config.chainConfig[chainId].transactionManagerAddress,
        value: 0,
        from: this.signerAddress,
      });
      return txRes;
    } catch (e) {
      throw new Error(`cancel error ${JSON.stringify(e)}`);
    }
  }

<<<<<<< HEAD

  async getLiquidity(chainId: number, assetId: string): Promise<any> {
=======
  async getLiquidity(chainId: number, assetId: string): Promise<string> {
>>>>>>> 4a9201fb
    const getLiquidityData = this.txManagerInterface.encodeFunctionData("routerBalances", [
      this.signerAddress,
      assetId,
    ]);
    const liquidity = await this.txService.readTx(chainId, {
      chainId: chainId,
      to: this.config.chainConfig[chainId].transactionManagerAddress,
      value: 0,
      data: getLiquidityData,
    });
    //decode hex data
    const liquidityHex = this.txManagerInterface.decodeFunctionResult("routerBalances", liquidity);

    console.log(`Liquidity Hex::Contract ${liquidityHex[0]}`);
    return liquidityHex[0];
  }

  async addLiquidity(
    chainId: number,
    amount: string,
    assetId: string = constants.AddressZero,
  ): Promise<providers.TransactionReceipt> {
    const nxtpContractAddress = getConfig().chainConfig[chainId].transactionManagerAddress;
    const bnAmount = BigNumber.from(amount);

    const addLiquidityData = this.txManagerInterface.encodeFunctionData("addLiquidity", [bnAmount, assetId]);
    try {
      const txRes = await this.txService.sendAndConfirmTx(chainId, {
        chainId: chainId,
        data: addLiquidityData,
        to: nxtpContractAddress,
        value: 0,
      });
      return txRes;
    } catch (e) {
      throw new Error(`Add liquidity error ${JSON.stringify(e)}`);
    }
  }

  async removeLiquidity(
    chainId: number,
    amount: string,
    assetId: string = constants.AddressZero,
    recipientAddress: string | undefined,
  ): Promise<providers.TransactionReceipt> {
    //should we remove liquidity for self if there isn't another address specified?
    if (!recipientAddress) {
      recipientAddress = this.signerAddress;
    }

    const nxtpContractAddress = getConfig().chainConfig[chainId].transactionManagerAddress;
    const bnAmount = BigNumber.from(amount).toString();

    const removeLiquidityData = this.txManagerInterface.encodeFunctionData("removeLiquidity", [
      bnAmount,
      assetId,
      recipientAddress,
    ]);

    try {
      const txRes = await this.txService.sendAndConfirmTx(chainId, {
        chainId: chainId,
        data: removeLiquidityData,
        to: nxtpContractAddress,
        value: 0,
      });
      return txRes;
    } catch (e) {
      throw new Error(`remove liquidity error ${JSON.stringify(e)}`);
    }
  }
}<|MERGE_RESOLUTION|>--- conflicted
+++ resolved
@@ -158,12 +158,7 @@
     }
   }
 
-<<<<<<< HEAD
-
-  async getLiquidity(chainId: number, assetId: string): Promise<any> {
-=======
   async getLiquidity(chainId: number, assetId: string): Promise<string> {
->>>>>>> 4a9201fb
     const getLiquidityData = this.txManagerInterface.encodeFunctionData("routerBalances", [
       this.signerAddress,
       assetId,
