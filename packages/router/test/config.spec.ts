import { expect, mkAddress } from "@connext/nxtp-utils";
import { stub, restore, reset } from "sinon";
import {
  getEnvConfig,
  getConfig,
  getDeployedTransactionManagerContract,
  getDeployedPriceOracleContract,
<<<<<<< HEAD
  getDeployedChainIdsForGasFee,
=======
  getDeployedMulticallContract,
>>>>>>> 82883180
} from "../src/config";
import { configMock, chainDataMock } from "./utils";

describe("Config", () => {
  afterEach(() => {
    restore();
    reset();
  });

  describe("#getDeployedTransactionManagerContract", () => {
    it("should undefined if no transaction manager", () => {
      const res = getDeployedTransactionManagerContract(0);
      expect(res).to.be.undefined;
    });

    it("happy func", () => {
      const res = getDeployedTransactionManagerContract(4);
      expect(res).to.be.ok;
    });
  });

  describe("#getDeployedPriceOracleContract", () => {
    it("should undefined if no price oracle", () => {
      const res = getDeployedPriceOracleContract(0);
      expect(res).to.be.undefined;
    });

    it("happy func", () => {
      const res = getDeployedPriceOracleContract(4);
<<<<<<< HEAD
      expect(res).to.be.ok;
    });
  });

  describe("#getDeployedChainIdsForGasFee", () => {
    it("happy func", () => {
      const res = getDeployedChainIdsForGasFee();
      expect(res).to.be.includes(4);
      expect(res).to.be.includes(42161);
=======
      expect(res.address).to.be.ok;
      expect(res.abi).to.be.ok;
    });
  });

  describe("#getDeployedMulticallContract", () => {
    it("should undefined if no price oracle", () => {
      const res = getDeployedMulticallContract(0);
      expect(res).to.be.undefined;
    });

    it("happy func", () => {
      const res = getDeployedMulticallContract(4);
      expect(res.address).to.be.ok;
      expect(res.abi).to.be.ok;
>>>>>>> 82883180
    });
  });

  describe("getEnvConfig", () => {
    it("should read config from NXTP Config with testnet network values overridden", () => {
      stub(process, "env").value({
        ...process.env,
        NXTP_CONFIG_FILE: "buggypath",
        NXTP_NETWORK: "testnet",
        NXTP_CONFIG: JSON.stringify(configMock),
      });

      expect(() => getEnvConfig(chainDataMock)).not.throw();
    });

    it("should error if transaction manager address is missing", () => {
      stub(process, "env").value({
        ...process.env,
        NXTP_NETWORK: "local",
        NXTP_CONFIG: JSON.stringify({
          ...configMock,
          chainConfig: {
            1337: {},
            1338: {},
          },
        }),
      });

      expect(() => getEnvConfig(chainDataMock)).throw("No transactionManager address");
    });

    it("should error if validation fails", () => {
      stub(process, "env").value({
        ...process.env,
        NXTP_NETWORK: "local",
        NXTP_CONFIG: JSON.stringify({
          ...configMock,
          chainConfig: {
            1337: { transactionManagerAddress: mkAddress("0xaaa"), subgraph: "http://example.com" },
            1338: { transactionManagerAddress: mkAddress("0xbbb"), subgraph: "http://example.com" },
          },
        }),
      });

      expect(() => getEnvConfig(chainDataMock)).throw("must have required property");
    });

    it("should read config from NXTP Config with local network values overridden", () => {
      stub(process, "env").value({
        ...process.env,
        NXTP_NETWORK: "local",
        NXTP_CONFIG: JSON.stringify(configMock),
      });

      let res;
      let error;

      try {
        res = getEnvConfig(chainDataMock);
      } catch (e) {
        error = e;
      }

      expect(error).to.be.undefined;
    });

    it("should read config from default filepath", () => {
      stub(process, "env").value({
        ...process.env,
        NXTP_CONFIG: JSON.stringify(configMock),
      });

      expect(() => getEnvConfig(chainDataMock)).not.throw();
    });

    it("should getEnvConfig", () => {
      stub(process, "env").value({
        ...process.env,
        NXTP_AUTH_URL: configMock.authUrl,
        NXTP_NATS_URL: configMock.natsUrl,
        NXTP_MNEMONIC: configMock.mnemonic,
        NXTP_ADMIN_TOKEN: configMock.adminToken,
        NXTP_CHAIN_CONFIG: JSON.stringify(configMock.chainConfig),
        NXTP_SWAP_POOLS: JSON.stringify(configMock.swapPools),
        NXTP_LOG_LEVEL: configMock.logLevel,
      });

      expect(() => getEnvConfig(chainDataMock)).not.throw();
    });
  });

  describe("getConfig", () => {
    it("should work", async () => {
      stub(process, "env").value({
        ...process.env,
        NXTP_AUTH_URL: configMock.authUrl,
        NXTP_NATS_URL: configMock.natsUrl,
        NXTP_MNEMONIC: configMock.mnemonic,
        NXTP_ADMIN_TOKEN: configMock.adminToken,
        NXTP_CHAIN_CONFIG: JSON.stringify(configMock.chainConfig),
        NXTP_SWAP_POOLS: JSON.stringify(configMock.swapPools),
        NXTP_LOG_LEVEL: configMock.logLevel,
      });

      const env = getEnvConfig(chainDataMock);
      const config = await getConfig(chainDataMock);
      expect(config).to.be.deep.eq(env);
    });

    it("should work without param", async () => {
      stub(process, "env").value({
        ...process.env,
        NXTP_AUTH_URL: configMock.authUrl,
        NXTP_NATS_URL: configMock.natsUrl,
        NXTP_MNEMONIC: configMock.mnemonic,
        NXTP_ADMIN_TOKEN: configMock.adminToken,
        NXTP_CHAIN_CONFIG: JSON.stringify(configMock.chainConfig),
        NXTP_SWAP_POOLS: JSON.stringify(configMock.swapPools),
        NXTP_LOG_LEVEL: configMock.logLevel,
      });

      const env = getEnvConfig(chainDataMock);
      const config = await getConfig();
      expect(config).to.be.deep.eq(env);
    });
  });
});<|MERGE_RESOLUTION|>--- conflicted
+++ resolved
@@ -5,11 +5,8 @@
   getConfig,
   getDeployedTransactionManagerContract,
   getDeployedPriceOracleContract,
-<<<<<<< HEAD
   getDeployedChainIdsForGasFee,
-=======
   getDeployedMulticallContract,
->>>>>>> 82883180
 } from "../src/config";
 import { configMock, chainDataMock } from "./utils";
 
@@ -39,7 +36,6 @@
 
     it("happy func", () => {
       const res = getDeployedPriceOracleContract(4);
-<<<<<<< HEAD
       expect(res).to.be.ok;
     });
   });
@@ -49,7 +45,6 @@
       const res = getDeployedChainIdsForGasFee();
       expect(res).to.be.includes(4);
       expect(res).to.be.includes(42161);
-=======
       expect(res.address).to.be.ok;
       expect(res.abi).to.be.ok;
     });
@@ -65,7 +60,6 @@
       const res = getDeployedMulticallContract(4);
       expect(res.address).to.be.ok;
       expect(res.abi).to.be.ok;
->>>>>>> 82883180
     });
   });
 
