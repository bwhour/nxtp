<<<<<<< HEAD
import { createMethodContext, createRequestContext, expect, jsonifyError, mkAddress } from "@connext/nxtp-utils";
=======
import { createRequestContext, expect, mkAddress, GAS_ESTIMATES } from "@connext/nxtp-utils";
>>>>>>> 3c1ec948
import { BigNumber } from "@ethersproject/bignumber";
import { stub } from "sinon";
import { getNtpTimeSeconds } from "../../../src/lib/helpers";
<<<<<<< HEAD
import {
  getChainIdForGasFee,
  getGasPrice,
  getRouterBalancesFromSwapPool,
  getSwapIdxList,
  getTokenPrice,
} from "../../../src/lib/helpers/shared";
=======
import * as shared from "../../../src/lib/helpers/shared";
>>>>>>> 3c1ec948
import { txServiceMock } from "../../globalTestHook";

import * as ContractHelperFns from "../../../src/adapters/contract/contract";
import * as SharedHelperFns from "../../../src/lib/helpers/shared";
import { constants } from "ethers";
import { SwapInvalid } from "../../../src/lib/errors";
import { configMock } from "../../utils";

const requestContext = createRequestContext("TEST");
const methodContext = createMethodContext("TEST");

describe("getNtpTimeSeconds", () => {
  it("should work", async () => {
    const result = await getNtpTimeSeconds();
    expect(result).to.be.eq(Math.floor(Date.now() / 1000));
  });
});

describe("getTokenPrice", () => {
  beforeEach(() => {
    stub(ContractHelperFns, "getOracleContractAddress").returns("0xaaa");
  });

  it("should work", async () => {
    txServiceMock.readTx.resolves("1");
    const result = await shared.getTokenPrice(4, constants.AddressZero, null);
    expect(result.toString()).to.be.eq("1");
  });
});

describe("getGasPrice", () => {
  it("should work", async () => {
    txServiceMock.getGasPrice.resolves(BigNumber.from("1"));
    const result = await shared.getGasPrice(4, null);
    expect(result.toString()).to.be.eq("1");
  });
});

describe("getChainIdsForGasFee", () => {
  it("should work", () => {
    const result = shared.getChainIdForGasFee();
    expect(result).to.be.includes(4);
    expect(result).to.be.includes(56);
    expect(result).to.be.includes(42161);
  });
});

<<<<<<< HEAD
describe("getSwapIdxList", () => {
  it("should work", async () => {
    const result = await getSwapIdxList(1337, mkAddress("0xc"), 1338, mkAddress("0xd"), requestContext, methodContext);
    expect(result.sendingChainIdx).to.be.eq(0);
    expect(result.receivingChainIdx).to.be.eq(1);
    expect(result.swapPoolIdx).to.be.eq(0);
  });

  it("should error if allowed swap not found", async () => {
    const sendingChainId = 1;
    const sendingAssetId = mkAddress("0xc");
    const receivingChainId = 2;
    const receivingAssetId = mkAddress("0xd");

    const err = jsonifyError(
      new SwapInvalid(sendingChainId, sendingAssetId, receivingChainId, receivingAssetId, {
        methodContext,
        requestContext,
        sendingChainIdx: 0,
        receivingChainIdx: 1,
        swapPoolIdx: 0,
      }) as any,
    );
    try {
      await getSwapIdxList(
        sendingChainId,
        sendingAssetId,
        receivingChainId,
        receivingAssetId,
        requestContext,
        methodContext,
      );
    } catch (e) {
      expect(e.message).to.be.eq(err.message);
    }
  });
});

describe("getRouterBalancesFromSwapPool", () => {
  beforeEach(() => {
    stub(SharedHelperFns, "getDecimalsForAsset").resolves(18);
  });
  it("should work", async () => {
    const pendingLiquidityMap: Map<number, BigNumber> = new Map();
    pendingLiquidityMap.set(1337, BigNumber.from("1000000000000000"));

    const result = await getRouterBalancesFromSwapPool(configMock.swapPools[0], pendingLiquidityMap);
    expect(result[0].toString()).to.be.eq("10001001000000000000000");
    expect(result[1].toString()).to.be.eq("10001000000000000000000");
=======
describe("getMainnetEquivalent", () => {
  it("should work", async () => {
    const result = await shared.getMainnetEquivalent(constants.AddressZero, 100);
    expect(result).to.be.eq("0x6B175474E89094C44Da98b954EedeAC495271d0F");
  });
});

describe("calculateGasFeeInReceivingToken", () => {
  it("should return 0 for local chains", async () => {
    const result = await shared.calculateGasFeeInReceivingToken(
      mkAddress("0x1"),
      1337,
      mkAddress("0x2"),
      1338,
      18,
      createRequestContext("test"),
    );
    expect(result.toNumber()).to.be.eq(0);
  });

  it("should only calculate sending chain if receiving chain is not included", async () => {
    const tokenStub = stub(shared, "getTokenPrice");
    const gasStub = stub(shared, "getGasPrice");
    tokenStub.onFirstCall().resolves(BigNumber.from(1));
    tokenStub.onSecondCall().resolves(BigNumber.from(2));
    gasStub.onFirstCall().resolves(BigNumber.from(5));
    const result = await shared.calculateGasFeeInReceivingToken(
      mkAddress("0x0"),
      1,
      mkAddress("0x2"),
      1338,
      18,
      createRequestContext("test"),
    );
    expect(result.toNumber()).to.be.eq((5 * parseInt(GAS_ESTIMATES.fulfill) * 1) / 2);
  });

  it("should only calculate receiving chain if sending chain is not included", async () => {
    const tokenStub = stub(shared, "getTokenPrice");
    const gasStub = stub(shared, "getGasPrice");
    tokenStub.onFirstCall().resolves(BigNumber.from(1));
    tokenStub.onSecondCall().resolves(BigNumber.from(2));
    gasStub.onFirstCall().resolves(BigNumber.from(5));
    const result = await shared.calculateGasFeeInReceivingToken(
      mkAddress("0x0"),
      1338,
      mkAddress("0x2"),
      1,
      18,
      createRequestContext("test"),
    );
    expect(result.toNumber()).to.be.eq((5 * parseInt(GAS_ESTIMATES.prepare) * 1) / 2);
  });

  it("should work if output decimals are different than mainnet equivalent decimals", async () => {
    const getMainnetEquivalentStub = stub(shared, "getMainnetEquivalent");
    const getMainnetDecimalsStub = stub(shared, "getMainnetDecimals");
    const tokenStub = stub(shared, "getTokenPrice");
    const gasStub = stub(shared, "getGasPrice");

    getMainnetEquivalentStub.resolves(mkAddress("0x0"));
    getMainnetDecimalsStub.resolves(18);
    tokenStub.onFirstCall().resolves(BigNumber.from(1));
    tokenStub.onSecondCall().resolves(BigNumber.from(2));
    gasStub.resolves(BigNumber.from(5));

    const extraL1 = BigNumber.from(5).mul(GAS_ESTIMATES.prepareL1).mul(1);
    const baseL2 = BigNumber.from(5).mul(GAS_ESTIMATES.prepare).mul(1).add(extraL1);
    const totalGas = extraL1.add(baseL2);
    const expectedMainnetDecimal = totalGas.div(2);
    const expected = expectedMainnetDecimal.div(BigNumber.from(10).pow(12));

    const result = await shared.calculateGasFeeInReceivingToken(
      mkAddress("0x0"),
      1337,
      mkAddress("0x2"),
      10,
      6,
      createRequestContext("test"),
    );
    expect(result.toString()).to.be.eq(expected.toString());
>>>>>>> 3c1ec948
  });
});<|MERGE_RESOLUTION|>--- conflicted
+++ resolved
@@ -1,22 +1,15 @@
-<<<<<<< HEAD
-import { createMethodContext, createRequestContext, expect, jsonifyError, mkAddress } from "@connext/nxtp-utils";
-=======
-import { createRequestContext, expect, mkAddress, GAS_ESTIMATES } from "@connext/nxtp-utils";
->>>>>>> 3c1ec948
+import {
+  createMethodContext,
+  createRequestContext,
+  expect,
+  jsonifyError,
+  mkAddress,
+  GAS_ESTIMATES,
+} from "@connext/nxtp-utils";
 import { BigNumber } from "@ethersproject/bignumber";
 import { stub } from "sinon";
 import { getNtpTimeSeconds } from "../../../src/lib/helpers";
-<<<<<<< HEAD
-import {
-  getChainIdForGasFee,
-  getGasPrice,
-  getRouterBalancesFromSwapPool,
-  getSwapIdxList,
-  getTokenPrice,
-} from "../../../src/lib/helpers/shared";
-=======
 import * as shared from "../../../src/lib/helpers/shared";
->>>>>>> 3c1ec948
 import { txServiceMock } from "../../globalTestHook";
 
 import * as ContractHelperFns from "../../../src/adapters/contract/contract";
@@ -64,10 +57,100 @@
   });
 });
 
-<<<<<<< HEAD
+describe("getMainnetEquivalent", () => {
+  it("should work", async () => {
+    const result = await shared.getMainnetEquivalent(constants.AddressZero, 100);
+    expect(result).to.be.eq("0x6B175474E89094C44Da98b954EedeAC495271d0F");
+  });
+});
+
+describe("calculateGasFeeInReceivingToken", () => {
+  it("should return 0 for local chains", async () => {
+    const result = await shared.calculateGasFeeInReceivingToken(
+      mkAddress("0x1"),
+      1337,
+      mkAddress("0x2"),
+      1338,
+      18,
+      createRequestContext("test"),
+    );
+    expect(result.toNumber()).to.be.eq(0);
+  });
+
+  it("should only calculate sending chain if receiving chain is not included", async () => {
+    const tokenStub = stub(shared, "getTokenPrice");
+    const gasStub = stub(shared, "getGasPrice");
+    tokenStub.onFirstCall().resolves(BigNumber.from(1));
+    tokenStub.onSecondCall().resolves(BigNumber.from(2));
+    gasStub.onFirstCall().resolves(BigNumber.from(5));
+    const result = await shared.calculateGasFeeInReceivingToken(
+      mkAddress("0x0"),
+      1,
+      mkAddress("0x2"),
+      1338,
+      18,
+      createRequestContext("test"),
+    );
+    expect(result.toNumber()).to.be.eq((5 * parseInt(GAS_ESTIMATES.fulfill) * 1) / 2);
+  });
+
+  it("should only calculate receiving chain if sending chain is not included", async () => {
+    const tokenStub = stub(shared, "getTokenPrice");
+    const gasStub = stub(shared, "getGasPrice");
+    tokenStub.onFirstCall().resolves(BigNumber.from(1));
+    tokenStub.onSecondCall().resolves(BigNumber.from(2));
+    gasStub.onFirstCall().resolves(BigNumber.from(5));
+    const result = await shared.calculateGasFeeInReceivingToken(
+      mkAddress("0x0"),
+      1338,
+      mkAddress("0x2"),
+      1,
+      18,
+      createRequestContext("test"),
+    );
+    expect(result.toNumber()).to.be.eq((5 * parseInt(GAS_ESTIMATES.prepare) * 1) / 2);
+  });
+
+  it("should work if output decimals are different than mainnet equivalent decimals", async () => {
+    const getMainnetEquivalentStub = stub(shared, "getMainnetEquivalent");
+    const getMainnetDecimalsStub = stub(shared, "getMainnetDecimals");
+    const tokenStub = stub(shared, "getTokenPrice");
+    const gasStub = stub(shared, "getGasPrice");
+
+    getMainnetEquivalentStub.resolves(mkAddress("0x0"));
+    getMainnetDecimalsStub.resolves(18);
+    tokenStub.onFirstCall().resolves(BigNumber.from(1));
+    tokenStub.onSecondCall().resolves(BigNumber.from(2));
+    gasStub.resolves(BigNumber.from(5));
+
+    const extraL1 = BigNumber.from(5).mul(GAS_ESTIMATES.prepareL1).mul(1);
+    const baseL2 = BigNumber.from(5).mul(GAS_ESTIMATES.prepare).mul(1).add(extraL1);
+    const totalGas = extraL1.add(baseL2);
+    const expectedMainnetDecimal = totalGas.div(2);
+    const expected = expectedMainnetDecimal.div(BigNumber.from(10).pow(12));
+
+    const result = await shared.calculateGasFeeInReceivingToken(
+      mkAddress("0x0"),
+      1337,
+      mkAddress("0x2"),
+      10,
+      6,
+      createRequestContext("test"),
+    );
+    expect(result.toString()).to.be.eq(expected.toString());
+  });
+});
+
 describe("getSwapIdxList", () => {
   it("should work", async () => {
-    const result = await getSwapIdxList(1337, mkAddress("0xc"), 1338, mkAddress("0xd"), requestContext, methodContext);
+    const result = await shared.getSwapIdxList(
+      1337,
+      mkAddress("0xc"),
+      1338,
+      mkAddress("0xd"),
+      requestContext,
+      methodContext,
+    );
     expect(result.sendingChainIdx).to.be.eq(0);
     expect(result.receivingChainIdx).to.be.eq(1);
     expect(result.swapPoolIdx).to.be.eq(0);
@@ -89,7 +172,7 @@
       }) as any,
     );
     try {
-      await getSwapIdxList(
+      await shared.getSwapIdxList(
         sendingChainId,
         sendingAssetId,
         receivingChainId,
@@ -111,91 +194,8 @@
     const pendingLiquidityMap: Map<number, BigNumber> = new Map();
     pendingLiquidityMap.set(1337, BigNumber.from("1000000000000000"));
 
-    const result = await getRouterBalancesFromSwapPool(configMock.swapPools[0], pendingLiquidityMap);
+    const result = await shared.getRouterBalancesFromSwapPool(configMock.swapPools[0], pendingLiquidityMap);
     expect(result[0].toString()).to.be.eq("10001001000000000000000");
     expect(result[1].toString()).to.be.eq("10001000000000000000000");
-=======
-describe("getMainnetEquivalent", () => {
-  it("should work", async () => {
-    const result = await shared.getMainnetEquivalent(constants.AddressZero, 100);
-    expect(result).to.be.eq("0x6B175474E89094C44Da98b954EedeAC495271d0F");
-  });
-});
-
-describe("calculateGasFeeInReceivingToken", () => {
-  it("should return 0 for local chains", async () => {
-    const result = await shared.calculateGasFeeInReceivingToken(
-      mkAddress("0x1"),
-      1337,
-      mkAddress("0x2"),
-      1338,
-      18,
-      createRequestContext("test"),
-    );
-    expect(result.toNumber()).to.be.eq(0);
-  });
-
-  it("should only calculate sending chain if receiving chain is not included", async () => {
-    const tokenStub = stub(shared, "getTokenPrice");
-    const gasStub = stub(shared, "getGasPrice");
-    tokenStub.onFirstCall().resolves(BigNumber.from(1));
-    tokenStub.onSecondCall().resolves(BigNumber.from(2));
-    gasStub.onFirstCall().resolves(BigNumber.from(5));
-    const result = await shared.calculateGasFeeInReceivingToken(
-      mkAddress("0x0"),
-      1,
-      mkAddress("0x2"),
-      1338,
-      18,
-      createRequestContext("test"),
-    );
-    expect(result.toNumber()).to.be.eq((5 * parseInt(GAS_ESTIMATES.fulfill) * 1) / 2);
-  });
-
-  it("should only calculate receiving chain if sending chain is not included", async () => {
-    const tokenStub = stub(shared, "getTokenPrice");
-    const gasStub = stub(shared, "getGasPrice");
-    tokenStub.onFirstCall().resolves(BigNumber.from(1));
-    tokenStub.onSecondCall().resolves(BigNumber.from(2));
-    gasStub.onFirstCall().resolves(BigNumber.from(5));
-    const result = await shared.calculateGasFeeInReceivingToken(
-      mkAddress("0x0"),
-      1338,
-      mkAddress("0x2"),
-      1,
-      18,
-      createRequestContext("test"),
-    );
-    expect(result.toNumber()).to.be.eq((5 * parseInt(GAS_ESTIMATES.prepare) * 1) / 2);
-  });
-
-  it("should work if output decimals are different than mainnet equivalent decimals", async () => {
-    const getMainnetEquivalentStub = stub(shared, "getMainnetEquivalent");
-    const getMainnetDecimalsStub = stub(shared, "getMainnetDecimals");
-    const tokenStub = stub(shared, "getTokenPrice");
-    const gasStub = stub(shared, "getGasPrice");
-
-    getMainnetEquivalentStub.resolves(mkAddress("0x0"));
-    getMainnetDecimalsStub.resolves(18);
-    tokenStub.onFirstCall().resolves(BigNumber.from(1));
-    tokenStub.onSecondCall().resolves(BigNumber.from(2));
-    gasStub.resolves(BigNumber.from(5));
-
-    const extraL1 = BigNumber.from(5).mul(GAS_ESTIMATES.prepareL1).mul(1);
-    const baseL2 = BigNumber.from(5).mul(GAS_ESTIMATES.prepare).mul(1).add(extraL1);
-    const totalGas = extraL1.add(baseL2);
-    const expectedMainnetDecimal = totalGas.div(2);
-    const expected = expectedMainnetDecimal.div(BigNumber.from(10).pow(12));
-
-    const result = await shared.calculateGasFeeInReceivingToken(
-      mkAddress("0x0"),
-      1337,
-      mkAddress("0x2"),
-      10,
-      6,
-      createRequestContext("test"),
-    );
-    expect(result.toString()).to.be.eq(expected.toString());
->>>>>>> 3c1ec948
   });
 });