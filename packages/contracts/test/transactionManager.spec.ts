--- conflicted
+++ resolved
@@ -788,11 +788,7 @@
           .prepare(transaction, record.amount, record.expiry, EmptyBytes, EmptyBytes, EmptyBytes, {
             value: record.amount,
           }),
-<<<<<<< HEAD
-      ).to.be.revertedWith("prepare: BAD_ROUTER");
-=======
       ).to.be.revertedWith(getContractError("prepare: BAD_ROUTER"));
->>>>>>> 662c8b4c
     });
 
     it("should revert if invariantData.sendingChainFallback is AddressZero", async () => {
@@ -803,11 +799,7 @@
           .prepare(transaction, record.amount, record.expiry, EmptyBytes, EmptyBytes, EmptyBytes, {
             value: record.amount,
           }),
-<<<<<<< HEAD
-      ).to.be.revertedWith("prepare: SENDING_CHAIN_FALLBACK_EMPTY");
-=======
       ).to.be.revertedWith(getContractError("prepare: SENDING_CHAIN_FALLBACK_EMPTY"));
->>>>>>> 662c8b4c
     });
 
     it("should revert if invariantData.receivingAddress is AddressZero", async () => {
@@ -818,11 +810,7 @@
           .prepare(transaction, record.amount, record.expiry, EmptyBytes, EmptyBytes, EmptyBytes, {
             value: record.amount,
           }),
-<<<<<<< HEAD
-      ).to.be.revertedWith("prepare: RECEIVING_ADDRESS_EMPTY");
-=======
       ).to.be.revertedWith(getContractError("prepare: RECEIVING_ADDRESS_EMPTY"));
->>>>>>> 662c8b4c
     });
 
     it("should revert if invariantData.sendingChainId == invariantData.receivingChainId", async () => {
@@ -833,11 +821,7 @@
           .prepare(transaction, record.amount, record.expiry, EmptyBytes, EmptyBytes, EmptyBytes, {
             value: record.amount,
           }),
-<<<<<<< HEAD
-      ).to.be.revertedWith("prepare: SAME_CHAINIDS");
-=======
       ).to.be.revertedWith(getContractError("prepare: SAME_CHAINIDS"));
->>>>>>> 662c8b4c
     });
 
     it("should revert if invariantData.sendingChainId != transactionManager.chainId && invariantData.receivingChainId != transactionManager.chainId", async () => {
@@ -848,11 +832,7 @@
           .prepare(transaction, record.amount, record.expiry, EmptyBytes, EmptyBytes, EmptyBytes, {
             value: record.amount,
           }),
-<<<<<<< HEAD
-      ).to.be.revertedWith("prepare: INVALID_CHAINIDS");
-=======
       ).to.be.revertedWith(getContractError("prepare: INVALID_CHAINIDS"));
->>>>>>> 662c8b4c
     });
 
     it("should revert if invariantData.expiry - block.timestamp < MIN_TIMEOUT", async () => {
@@ -865,11 +845,7 @@
           .prepare(transaction, record.amount, expiry, EmptyBytes, EmptyBytes, EmptyBytes, {
             value: record.amount,
           }),
-<<<<<<< HEAD
-      ).to.be.revertedWith("prepare: TIMEOUT_TOO_LOW");
-=======
       ).to.be.revertedWith(getContractError("prepare: TIMEOUT_TOO_LOW"));
->>>>>>> 662c8b4c
     });
 
     it("should revert if invariantData.expiry - block.timestamp == MIN_TIMEOUT", async () => {
@@ -881,11 +857,7 @@
           .prepare(transaction, record.amount, expiry, EmptyBytes, EmptyBytes, EmptyBytes, {
             value: record.amount,
           }),
-<<<<<<< HEAD
-      ).to.be.revertedWith("prepare: TIMEOUT_TOO_LOW");
-=======
       ).to.be.revertedWith(getContractError("prepare: TIMEOUT_TOO_LOW"));
->>>>>>> 662c8b4c
     });
 
     it("should revert if invariantData.expiry - block.timestamp > MAX_TIMEOUT", async () => {
@@ -898,11 +870,7 @@
           .prepare(transaction, record.amount, expiry, EmptyBytes, EmptyBytes, EmptyBytes, {
             value: record.amount,
           }),
-<<<<<<< HEAD
-      ).to.be.revertedWith("prepare: TIMEOUT_TOO_HIGH");
-=======
       ).to.be.revertedWith(getContractError("prepare: TIMEOUT_TOO_HIGH"));
->>>>>>> 662c8b4c
     });
 
     it("should revert if digest already exist", async () => {
@@ -931,24 +899,6 @@
         ).to.be.revertedWith(getContractError("prepare: AMOUNT_IS_ZERO"));
       });
 
-<<<<<<< HEAD
-    describe("failures when preparing on the sender chain", () => {
-      it("should fail if amount is 0", async () => {
-        const { transaction, record } = await getTransactionData({}, { amount: "0" });
-=======
-      it("should fail if its not renounced && invariantData.sendingAssetId != an approved asset", async () => {
-        const { transaction, record } = await getTransactionData({ sendingAssetId: Wallet.createRandom().address });
->>>>>>> 662c8b4c
-        await expect(
-          transactionManager
-            .connect(user)
-            .prepare(transaction, record.amount, record.expiry, EmptyBytes, EmptyBytes, EmptyBytes, {
-              value: record.amount,
-            }),
-<<<<<<< HEAD
-        ).to.be.revertedWith("prepare: AMOUNT_IS_ZERO");
-      });
-
       it("should fail if its not renounced && invariantData.sendingAssetId != an approved asset", async () => {
         const { transaction, record } = await getTransactionData({ sendingAssetId: Wallet.createRandom().address });
         await expect(
@@ -957,47 +907,6 @@
             .prepare(transaction, record.amount, record.expiry, EmptyBytes, EmptyBytes, EmptyBytes, {
               value: record.amount,
             }),
-        ).to.be.revertedWith("prepare: BAD_ASSET");
-      });
-
-      it("should revert if msg.value == 0 && invariantData.sendingAssetId == native token", async () => {
-        const { transaction, record } = await getTransactionData();
-
-        await expect(
-          transactionManager
-            .connect(user)
-            .prepare(transaction, record.amount, record.expiry, EmptyBytes, EmptyBytes, EmptyBytes),
-        ).to.be.revertedWith("prepare: VALUE_MISMATCH");
-      });
-
-      it("should revert if msg.value != amount && invariantData.sendingAssetId == native token", async () => {
-        const { transaction, record } = await getTransactionData();
-        const falseAmount = "20";
-        await expect(
-          transactionManager
-            .connect(user)
-            .prepare(transaction, record.amount, record.expiry, EmptyBytes, EmptyBytes, EmptyBytes, {
-              value: falseAmount,
-            }),
-        ).to.be.revertedWith("prepare: VALUE_MISMATCH");
-      });
-
-      it("should revert if msg.value != 0 && invariantData.sendingAssetId != native token", async () => {
-        const { transaction, record } = await getTransactionData({ sendingAssetId: tokenA.address });
-
-        await expect(
-          transactionManager
-            .connect(user)
-            .prepare(transaction, record.amount, record.expiry, EmptyBytes, EmptyBytes, EmptyBytes, {
-              value: record.amount,
-            }),
-        ).to.be.revertedWith("prepare: ETH_WITH_ERC_TRANSFER");
-      });
-
-      it("should revert if ERC20.transferFrom fails", async () => {
-        const { transaction, record } = await getTransactionData({ sendingAssetId: tokenA.address });
-
-=======
         ).to.be.revertedWith(getContractError("prepare: BAD_ASSET"));
       });
 
@@ -1038,7 +947,6 @@
       it("should revert if ERC20.transferFrom fails", async () => {
         const { transaction, record } = await getTransactionData({ sendingAssetId: tokenA.address });
 
->>>>>>> 662c8b4c
         await expect(
           transactionManager
             .connect(user)
@@ -1055,11 +963,7 @@
           transactionManagerReceiverSide
             .connect(user)
             .prepare(transaction, record.amount, record.expiry, EmptyBytes, EmptyBytes, EmptyBytes),
-<<<<<<< HEAD
-        ).to.be.revertedWith("prepare: ROUTER_MISMATCH");
-=======
         ).to.be.revertedWith(getContractError("prepare: ROUTER_MISMATCH"));
->>>>>>> 662c8b4c
       });
 
       it("should fail if msg.value != 0", async () => {
@@ -1071,11 +975,7 @@
             .prepare(transaction, record.amount, record.expiry, EmptyBytes, EmptyBytes, EmptyBytes, {
               value: record.amount,
             }),
-<<<<<<< HEAD
-        ).to.be.revertedWith("prepare: ETH_WITH_ROUTER_PREPARE");
-=======
         ).to.be.revertedWith(getContractError("prepare: ETH_WITH_ROUTER_PREPARE"));
->>>>>>> 662c8b4c
       });
 
       it("should fail if router liquidity is lower than amount", async () => {
@@ -1085,11 +985,7 @@
           transactionManagerReceiverSide
             .connect(router)
             .prepare(transaction, record.amount, record.expiry, EmptyBytes, EmptyBytes, EmptyBytes),
-<<<<<<< HEAD
-        ).to.be.revertedWith("prepare: INSUFFICIENT_LIQUIDITY");
-=======
         ).to.be.revertedWith(getContractError("prepare: INSUFFICIENT_LIQUIDITY"));
->>>>>>> 662c8b4c
       });
     });
 
@@ -1441,11 +1337,7 @@
             signature,
             keccak256(EmptyBytes),
           ),
-<<<<<<< HEAD
-      ).to.be.revertedWith("fulfill: INVALID_CALL_DATA");
-=======
       ).to.be.revertedWith(getContractError("fulfill: INVALID_CALL_DATA"));
->>>>>>> 662c8b4c
     });
 
     describe("sender chain (router) fulfill", () => {
@@ -1472,11 +1364,7 @@
             signature,
             EmptyBytes,
           ),
-<<<<<<< HEAD
-        ).to.be.revertedWith("fulfill: ROUTER_MISMATCH");
-=======
         ).to.be.revertedWith(getContractError("fulfill: ROUTER_MISMATCH"));
->>>>>>> 662c8b4c
       });
     });
 
@@ -2023,11 +1911,7 @@
             relayerFee,
             signature,
           ),
-<<<<<<< HEAD
-      ).to.be.revertedWith("cancel: INVALID_RELAYER_FEE");
-=======
       ).to.be.revertedWith(getContractError("cancel: INVALID_RELAYER_FEE"));
->>>>>>> 662c8b4c
     });
 
     describe("sending chain reverts (returns funds to user)", () => {
@@ -2056,11 +1940,7 @@
               relayerFee,
               signature,
             ),
-<<<<<<< HEAD
-        ).to.be.revertedWith("cancel: ROUTER_MUST_CANCEL");
-=======
         ).to.be.revertedWith(getContractError("cancel: ROUTER_MUST_CANCEL"));
->>>>>>> 662c8b4c
       });
 
       it("should fail if expiry didn't pass yet & msg.sender == router & transferAsset fails", async () => {
@@ -2123,11 +2003,7 @@
               relayerFee,
               signature,
             ),
-<<<<<<< HEAD
-        ).to.be.revertedWith("cancel: INVALID_SIGNATURE");
-=======
         ).to.be.revertedWith(getContractError("cancel: INVALID_SIGNATURE"));
->>>>>>> 662c8b4c
       });
 
       it("should error if is expired & relayerFee != 0 & user is sending & transfer to relayer fails", async () => {
@@ -2217,11 +2093,7 @@
               relayerFee,
               signature,
             ),
-<<<<<<< HEAD
-        ).to.be.revertedWith("cancel: INVALID_SIGNATURE");
-=======
         ).to.be.revertedWith(getContractError("cancel: INVALID_SIGNATURE"));
->>>>>>> 662c8b4c
       });
     });
 
