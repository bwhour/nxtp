// SPDX-License-Identifier: UNLICENSED
pragma solidity 0.8.4;

import "./interfaces/IFulfillInterpreter.sol";
import "./interfaces/ITransactionManager.sol";
import "./lib/LibAsset.sol";
<<<<<<< HEAD
import "@openzeppelin/contracts/access/Ownable.sol";
=======
import "./interpreters/FulfillInterpreter.sol";
>>>>>>> 76829f7b
import "@openzeppelin/contracts/security/ReentrancyGuard.sol";
import "@openzeppelin/contracts/utils/cryptography/ECDSA.sol";

// Outstanding qs:
// - what happens if you have unique user data, but duplicate tx ids?
//   no requires here would catch this, the tx would be properly prepared
//
// - we validate all the inputs but the amount, bidSignature, and encodedBid.
//   bidSignature and encodedBid could be used as slashing later, and their
//   validation is out of scope of this function. But, do we want to be able
//   to use this to send 0-value amounts? basically as some incentivized
//   relayer? would that break bidding?


/// @title TransactionManager
/// @author Connext <support@connext.network>
/// @notice This contract holds the logic to facilitate crosschain transactions.
///         Transactions go through three phases:
///
///         1. Route Auction: User broadcasts to our network signalling their 
///         desired route. Routers respond with sealed bids containing 
///         commitments to fulfilling the transaction within a certain time and 
///         price range.
///
///         2. Prepare: Once the auction is completed, the transaction can be 
///         prepared. The user submits a transaction to `TransactionManager` 
///         contract on sender-side chain containing router's signed bid. This 
///         transaction locks up the users funds on the sending chiain. Upon 
///         detecting an event containing their signed bid from the chain, 
///         router submits the same transaction to `TransactionManager` on the 
///         receiver-side chain, and locks up a corresponding amount of 
///         liquidity. The amount locked on the receiving chain is `sending 
///         amount - auction fee` so the router is incentivized to complete the 
///         transaction.
///
///         3. Fulfill: Upon detecting the `TransactionPrepared` event on the 
///         receiver-side chain, the user signs a message and sends it to a 
///         relayer, who will earn a fee for submission. The relayer (which may 
///         be the router) then submits the message to the `TransactionManager` 
///         to complete their transaction on receiver-side chain and claim the 
///         funds locked by the router. A relayer is used here to allow users 
///         to submit transactions with arbitrary calldata on the receiving 
///         chain without needing gas to do so. The router then submits the 
///         same signed message and completes transaction on sender-side, 
///         unlocking the original `amount`.
///
///         If a transaction is not fulfilled within a fixed timeout, it 
///         reverts and can be reclaimed by the party that called `prepare` on 
///         each chain (initiator). Additionally, transactions can be cancelled 
///         unilaterally by the person owed funds on that chain (router for 
///         sending chain, user for receiving chain) prior to expiry.

contract TransactionManager is ReentrancyGuard, Ownable, ITransactionManager {
  /// @dev Mapping of router to balance specific to asset
  mapping(address => mapping(address => uint256)) public routerBalances;

<<<<<<< HEAD
  /// @dev Mapping of allowed router addresses
  mapping(address => bool) public approvedRouters;

  /// @dev Mapping of allowed assetIds on same chain of contract
  mapping(address => bool) public approvedAssets;

  /// @dev Indicates if the ownership has been renounced
  bool public renounced = false;

  /// @dev Mapping of user address to blocks where active transfers
  ///      were created.
  mapping(address => uint256[]) public activeTransactionBlocks;

=======
>>>>>>> 76829f7b
  /// @dev Mapping of hash of `InvariantTransactionData` to the hash
  //       of the `VariantTransactionData`
  mapping(bytes32 => bytes32) public variantTransactionData;

  /// @dev The chain id of the contract, is passed in to avoid any evm issues
  uint256 public immutable chainId;

  /// @dev Minimum timeout (will be the lowest on the receiving chain)
  uint256 public constant MIN_TIMEOUT = 1 days; // 24 hours

  /// @dev Maximum timeout
  uint256 public constant MAX_TIMEOUT = 30 days; // 720 hours

  IFulfillInterpreter private interpreter;

  constructor(uint256 _chainId, address _interpreter) {
    chainId = _chainId;
    interpreter = FulfillInterpreter(_interpreter);
  }

  /// @notice Removes any ownership privelenges. Used to allow 
  ///         arbitrary assets and routers
  function renounce() external override onlyOwner {
    renounced = true;
    renounceOwnership();
  }

  /// @notice Used to add routers that can transact crosschain
  /// @param router Router address to add
  function addRouter(address router) external override onlyOwner {
    approvedRouters[router] = true;
  }

  /// @notice Used to remove routers that can transact crosschain
  /// @param router Router address to remove
  function removeRouter(address router) external override onlyOwner {
    approvedRouters[router] = false;
  }

  /// @notice Used to add assets on same chain as contract that can
  ///         be transferred.
  /// @param assetId AssetId to add
  function addAssetId(address assetId) external override onlyOwner {
    approvedAssets[assetId] = true;
  }

  /// @notice Used to remove assets on same chain as contract that can
  ///         be transferred.
  /// @param assetId AssetId to remove
  function removeAssetId(address assetId) external override onlyOwner {
    approvedAssets[assetId] = false;
  }

  /// @notice This is used by any router to increase their available
  ///         liquidity for a given asset.
  /// @param amount The amount of liquidity to add for the router
  /// @param assetId The address (or `address(0)` if native asset) of the
  ///                asset you're adding liquidity for
  /// @param router The router you are adding liquidity on behalf of
  function addLiquidity(uint256 amount, address assetId, address router) external payable override nonReentrant {
    // Sanity check: router is sensible
    require(router != address(0), "addLiquidity: ROUTER_EMPTY");

    // Sanity check: nonzero amounts
    require(amount > 0, "addLiquidity: AMOUNT_IS_ZERO");

    // Router is approved
    require(renounced || approvedRouters[router], "addLiquidity: BAD_ROUTER");

    // Asset is approved
    require(renounced || approvedAssets[assetId], "addLiquidity: BAD_ASSET");

    // Validate correct amounts are transferred
    if (LibAsset.isEther(assetId)) {
      require(msg.value == amount, "addLiquidity: VALUE_MISMATCH");
    } else {
      require(msg.value == 0, "addLiquidity: ETH_WITH_ERC_TRANSFER");
      LibAsset.transferFromERC20(assetId, msg.sender, address(this), amount);
    }

    // Update the router balances
    routerBalances[router][assetId] += amount;

    // Emit event
    emit LiquidityAdded(router, assetId, amount, msg.sender);
  }

  /// @notice This is used by any router to decrease their available
  ///         liquidity for a given asset.
  /// @param amount The amount of liquidity to remove for the router
  /// @param assetId The address (or `address(0)` if native asset) of the
  ///                asset you're removing liquidity for
  /// @param recipient The address that will receive the liquidity being removed
  function removeLiquidity(
    uint256 amount,
    address assetId,
    address payable recipient
  ) external override nonReentrant {
    // Sanity check: recipient is sensible
    require(recipient != address(0), "removeLiquidity: RECIPIENT_EMPTY");

    // Sanity check: nonzero amounts
    require(amount > 0, "removeLiquidity: AMOUNT_IS_ZERO");

    uint256 routerBalance = routerBalances[msg.sender][assetId];
    // Sanity check: amount can be deducted for the router
    require(routerBalance >= amount, "removeLiquidity: INSUFFICIENT_FUNDS");

    // Update router balances
    routerBalances[msg.sender][assetId] = routerBalance - amount;

    // Transfer from contract to specified recipient
    LibAsset.transferAsset(assetId, recipient, amount);

    // Emit event
    emit LiquidityRemoved(msg.sender, assetId, amount, recipient);
  }

  /// @notice This function creates a crosschain transaction. When called on
  ///         the sending chain, the user is expected to lock up funds. When
  ///         called on the receiving chain, the router deducts the transfer
  ///         amount from the available liquidity. The majority of the
  ///         information about a given transfer does not change between chains,
  ///         with three notable exceptions: `amount`, `expiry`, and 
  ///         `preparedBlock`. The `amount` and `expiry` are decremented
  ///         between sending and receiving chains to provide an incentive for 
  ///         the router to complete the transaction and time for the router to
  ///         fulfill the transaction on the sending chain after the unlocking
  ///         signature is revealed, respectively.
  /// @param invariantData The data for a crosschain transaction that will
  ///                      not change between sending and receiving chains.
  ///                      The hash of this data is used as the key to store 
  ///                      the inforamtion that does change between chains 
  ///                      (amount, expiry,preparedBlock) for verification
  /// @param amount The amount of the transaction on this chain
  /// @param expiry The block.timestamp when the transaction will no longer be
  ///               fulfillable and is freely cancellable on this chain
  /// @param encryptedCallData The calldata to be executed when the tx is
  ///                          fulfilled. Used in the function to allow the user
  ///                          to reconstruct the tx from events. Hash is stored
  ///                          onchain to prevent shenanigans.
  /// @param encodedBid The encoded bid that was accepted by the user for this
  ///                   crosschain transfer. It is supplied as a param to the
  ///                   function but is only used in event emission
  /// @param bidSignature The signature of the bidder on the encoded bid for
  ///                     this transaction. Only used within the function for
  ///                     event emission. The validity of the bid and
  ///                     bidSignature are enforced offchain
  function prepare(
    InvariantTransactionData calldata invariantData,
    uint256 amount,
    uint256 expiry,
    bytes calldata encryptedCallData,
    bytes calldata encodedBid,
    bytes calldata bidSignature
  ) external payable override nonReentrant returns (TransactionData memory) {
    // Sanity check: user is sensible
    require(invariantData.user != address(0), "prepare: USER_EMPTY");

    // Sanity check: router is sensible
    require(invariantData.router != address(0), "prepare: ROUTER_EMPTY");

    // Router is approved
    require(renounced || approvedRouters[invariantData.router], "prepare: BAD_ROUTER");

    // Sanity check: sendingChainFallback is sensible
    require(invariantData.sendingChainFallback != address(0), "prepare: SENDING_CHAIN_FALLBACK_EMPTY");

    // Sanity check: valid fallback
    require(invariantData.receivingAddress != address(0), "prepare: RECEIVING_ADDRESS_EMPTY");

    // Make sure the chains are different
    require(invariantData.sendingChainId != invariantData.receivingChainId, "prepare: SAME_CHAINIDS");

    // Make sure the chains are relevant
    require(invariantData.sendingChainId == chainId || invariantData.receivingChainId == chainId, "prepare: INVALID_CHAINIDS");

    // Make sure the expiry is greater than min
    require((expiry - block.timestamp) >= MIN_TIMEOUT, "prepare: TIMEOUT_TOO_LOW");

    // Make sure the expiry is lower than max
    require((expiry - block.timestamp) <= MAX_TIMEOUT, "prepare: TIMEOUT_TOO_HIGH");

    // Make sure the hash is not a duplicate
    bytes32 digest = keccak256(abi.encode(invariantData));
    require(variantTransactionData[digest] == bytes32(0), "prepare: DIGEST_EXISTS");

    // NOTE: the `encodedBid` and `bidSignature` are simply passed through
    //       to the contract emitted event to ensure the availability of
    //       this information. Their validity is asserted offchain, and
    //       is out of scope of this contract. They are used as inputs so
    //       in the event of a router or user crash, they may recover the
    //       correct bid information without requiring an offchain store.

    // Store the transaction variants
    variantTransactionData[digest] = hashVariantTransactionData(amount, expiry, block.number);

    // First determine if this is sender side or receiver side
    if (invariantData.sendingChainId == chainId) {
      // Sanity check: amount is sensible
      // Only check on sending chain to enforce router fees. Transactions could
      // be 0-valued on receiving chain if it is just a value-less call to some
      // `IFulfillHelper`
      require(amount > 0, "prepare: AMOUNT_IS_ZERO");

      // Asset is approved
      require(renounced || approvedAssets[invariantData.sendingAssetId], "prepare: BAD_ASSET");

      // This is sender side prepare. The user is beginning the process of 
      // submitting an onchain tx after accepting some bid. They should
      // lock their funds in the contract for the router to claim after
      // they have revealed their signature on the receiving chain via
      // submitting a corresponding `fulfill` tx

      // Validate correct amounts on msg and transfer from user to
      // contract
      if (LibAsset.isEther(invariantData.sendingAssetId)) {
        require(msg.value == amount, "prepare: VALUE_MISMATCH");
      } else {
        require(msg.value == 0, "prepare: ETH_WITH_ERC_TRANSFER");
        LibAsset.transferFromERC20(invariantData.sendingAssetId, msg.sender, address(this), amount);
      }
    } else {
      // This is receiver side prepare. The router has proposed a bid on the
      // transfer which the user has accepted. They can now lock up their
      // own liquidity on th receiving chain, which the user can unlock by
      // calling `fulfill`. When creating the `amount` and `expiry` on the
      // receiving chain, the router should have decremented both. The
      // expiry should be decremented to ensure the router has time to
      // complete the sender-side transaction after the user completes the
      // receiver-side transactoin. The amount should be decremented to act as
      // a fee to incentivize the router to complete the transaction properly.

      // Check that the caller is the router
      require(msg.sender == invariantData.router, "prepare: ROUTER_MISMATCH");

      // Check that the router isnt accidentally locking funds in the contract
      require(msg.value == 0, "prepare: ETH_WITH_ROUTER_PREPARE");

      uint256 routerBalance = routerBalances[invariantData.router][invariantData.receivingAssetId];
      // Check that router has liquidity
      require(routerBalance >= amount, "prepare: INSUFFICIENT_LIQUIDITY");

      // Decrement the router liquidity
      routerBalances[invariantData.router][invariantData.receivingAssetId] = routerBalance - amount;
    }

    // Emit event
    TransactionData memory txData = TransactionData({
      user: invariantData.user,
      router: invariantData.router,
      sendingAssetId: invariantData.sendingAssetId,
      receivingAssetId: invariantData.receivingAssetId,
      sendingChainFallback: invariantData.sendingChainFallback,
      callTo: invariantData.callTo,
      receivingAddress: invariantData.receivingAddress,
      callDataHash: invariantData.callDataHash,
      transactionId: invariantData.transactionId,
      sendingChainId: invariantData.sendingChainId,
      receivingChainId: invariantData.receivingChainId,
      amount: amount,
      expiry: expiry,
      preparedBlockNumber: block.number
    });
    emit TransactionPrepared(txData.user, txData.router, txData.transactionId, txData, msg.sender, encryptedCallData, encodedBid, bidSignature);
    return txData;
  }



  /// @notice This function completes a crosschain transaction. When called on
  ///         the receiving chain, the user reveals their signature on the
  ///         invariant parts of the transaction data and is sent the 
  ///         appropriate amount. The router then uses this signature to
  ///         unlock the corresponding funds on the receiving chain, which are
  ///         then added back to their available liquidity. The user includes a
  ///         relayer fee since it is not assumed they will have gas on the
  ///         receiving chain. This function *must* be called before the
  ///         transaction expiry has elapsed.
  /// @param txData All of the data (invariant and variant) for a crosschain
  ///               transaction. The variant data provided is checked against
  ///               what was stored when the `prepare` function was called.
  /// @param relayerFee The fee that should go to the relayer when they are
  ///                   calling the function on the receiving chain for the user
  /// @param signature The users signature on the invariant data + fee that
  ///                  can be used by the router to unlock the transaction on 
  ///                  the sending chain
  /// @param callData The calldata to be sent to and executed by the 
  ///                 `FulfillHelper`
  function fulfill(
    TransactionData calldata txData,
    uint256 relayerFee,
    bytes calldata signature, // signature on fee + digest
    bytes calldata callData
  ) external override nonReentrant returns (TransactionData memory) {
    // Get the hash of the invariant tx data. This hash is the same
    // between sending and receiving chains. The variant data is stored
    // in the contract when `prepare` is called within the mapping.
    bytes32 digest = hashInvariantTransactionData(txData);

    // Make sure that the variant data matches what was stored
    require(variantTransactionData[digest] == hashVariantTransactionData(txData.amount, txData.expiry, txData.preparedBlockNumber), "fulfill: INVALID_VARIANT_DATA");

    // Make sure the expiry has not elapsed
    require(txData.expiry >= block.timestamp, "fulfill: EXPIRED");

    // Make sure the transaction wasn't already completed
    require(txData.preparedBlockNumber > 0, "fulfill: ALREADY_COMPLETED");

    // Validate the user has signed
    require(recoverFulfillSignature(txData.transactionId, relayerFee, signature) == txData.user, "fulfill: INVALID_SIGNATURE");

    // Sanity check: fee <= amount. Allow `=` in case of only wanting to execute
    // 0-value crosschain tx, so only providing the fee amount
    require(relayerFee <= txData.amount, "fulfill: INVALID_RELAYER_FEE");

    // Check provided callData matches stored hash
    require(keccak256(callData) == txData.callDataHash, "fulfill: INVALID_CALL_DATA");

    // To prevent `fulfill` / `cancel` from being called multiple times, the
    // preparedBlockNumber is set to 0 before being hashed. The value of the
    // mapping is explicitly *not* zeroed out so users who come online without
    // a store can tell the difference between a transaction that has not been
    // prepared, and a transaction that was already completed on the receiver
    // chain.
    variantTransactionData[digest] = hashVariantTransactionData(txData.amount, txData.expiry, 0);

    if (txData.sendingChainId == chainId) {
      // The router is completing the transaction, they should get the
      // amount that the user deposited credited to their liquidity
      // reserves.

      // Make sure that the user is not accidentally fulfilling the transaction
      // on the sending chain
      require(msg.sender == txData.router, "fulfill: ROUTER_MISMATCH");

      // Complete tx to router for original sending amount
      routerBalances[txData.router][txData.sendingAssetId] += txData.amount;
    } else {
      // The user is completing the transaction, they should get the
      // amount that the router deposited less fees for relayer.

      // Get the amount to send
      uint256 toSend = txData.amount - relayerFee;

      // Send the relayer the fee
      if (relayerFee > 0) {
        LibAsset.transferAsset(txData.receivingAssetId, payable(msg.sender), relayerFee);
      }

      // Handle receiver chain external calls if needed
      if (txData.callTo == address(0)) {
        // No external calls, send directly to receiving address
        if (toSend > 0) {
          LibAsset.transferAsset(txData.receivingAssetId, payable(txData.receivingAddress), toSend);
        }
      } else {
        // Handle external calls with a fallback to the receiving
        // address in case the call fails so the funds dont remain
        // locked.

        // First, transfer the funds to the helper if needed
        if (!LibAsset.isEther(txData.receivingAssetId) && toSend > 0) {
          LibAsset.transferERC20(txData.receivingAssetId, address(interpreter), toSend);
        }

        // Next, call `execute` on the helper. Helpers should internally
        // track funds to make sure no one user is able to take all funds
        // for tx, and handle the case of reversions
        interpreter.execute{ value: LibAsset.isEther(txData.receivingAssetId) ? toSend : 0}(
          payable(txData.callTo),
          txData.receivingAssetId,
          payable(txData.receivingAddress),
          toSend,
          callData
        );
      }
    }

    // Emit event
    emit TransactionFulfilled(txData.user, txData.router, txData.transactionId, txData, relayerFee, signature, callData, msg.sender);

    return txData;
  }

  /// @notice Any crosschain transaction can be cancelled after it has been
  ///         created to prevent indefinite lock up of funds. After the
  ///         transaction has expired, anyone can cancel it. Before the
  ///         expiry, only the recipient of the funds on the given chain is
  ///         able to cancel. On the sending chain, this means only the router
  ///         is able to cancel before the expiry, while only the user can
  ///         prematurely cancel on the receiving chain.
  /// @param txData All of the data (invariant and variant) for a crosschain
  ///               transaction. The variant data provided is checked against
  ///               what was stored when the `prepare` function was called.
  /// @param relayerFee The fee that should go to the relayer when they are
  ///                   calling the function for the user
  /// @param signature The user's signature that allows a transaction to be
  ///                  cancelled on the receiving chain.
  function cancel(TransactionData calldata txData, uint256 relayerFee, bytes calldata signature)
    external
    override
    nonReentrant
    returns (TransactionData memory)
  {
    // Make sure params match against stored data
    // Also checks that there is an active transfer here
    // Also checks that sender or receiver chainID is this chainId (bc we checked it previously)

    // Get the hash of the invariant tx data. This hash is the same
    // between sending and receiving chains. The variant data is stored
    // in the contract when `prepare` is called within the mapping.
    bytes32 digest = hashInvariantTransactionData(txData);

    // Verify the variant data is correct
    require(variantTransactionData[digest] == hashVariantTransactionData(txData.amount, txData.expiry, txData.preparedBlockNumber), "cancel: INVALID_VARIANT_DATA");

    // Make sure the transaction wasn't already completed
    require(txData.preparedBlockNumber > 0, "cancel: ALREADY_COMPLETED");

    // Sanity check: fee <= amount. Allow `=` in case of only wanting to execute
    // 0-value crosschain tx, so only providing the fee amount
    require(relayerFee <= txData.amount, "cancel: INVALID_RELAYER_FEE");

    // To prevent `fulfill` / `cancel` from being called multiple times, the
    // preparedBlockNumber is set to 0 before being hashed. The value of the
    // mapping is explicitly *not* zeroed out so users who come online without
    // a store can tell the difference between a transaction that has not been
    // prepared, and a transaction that was already completed on the receiver
    // chain.
    variantTransactionData[digest] = hashVariantTransactionData(txData.amount, txData.expiry, 0);

    // Return the appropriate locked funds
    if (txData.sendingChainId == chainId) {
      // Sender side, funds must be returned to the user
      if (txData.expiry >= block.timestamp) {
        // Timeout has not expired and tx may only be cancelled by router
        // NOTE: no need to validate the signature here, since you are requiring
        // the router must be the sender when the cancellation is during the
        // fulfill-able window
        require(msg.sender == txData.router, "cancel: ROUTER_MUST_CANCEL");

        // Return totality of locked funds to provided fallbacl
        LibAsset.transferAsset(txData.sendingAssetId, payable(txData.sendingChainFallback), txData.amount);
      } else {
        // When the user could be unlocking funds through a relayer, validate
        // their signature and payout the relayer.
        if (relayerFee > 0) {
          require(recoverCancelSignature(txData.transactionId, relayerFee, signature) == txData.user, "cancel: INVALID_SIGNATURE");

          LibAsset.transferAsset(txData.sendingAssetId, payable(msg.sender), relayerFee);
        }

        // Get the amount to refund the user
        uint256 toRefund = txData.amount - relayerFee;

        // Return locked funds to sending chain fallback
        if (toRefund > 0) {
          LibAsset.transferAsset(txData.sendingAssetId, payable(txData.sendingChainFallback), toRefund);
        }
      }

    } else {
      // Receiver side, router liquidity is returned
      if (txData.expiry >= block.timestamp) {
        // Timeout has not expired and tx may only be cancelled by user
        // Validate signature
        require(recoverCancelSignature(txData.transactionId, relayerFee, signature) == txData.user, "cancel: INVALID_SIGNATURE");

        // NOTE: there is no incentive here for relayers to submit this on
        // behalf of the user (i.e. fee not respected) because the user has not
        // locked funds on this contract.
      }

      // Return liquidity to router
      routerBalances[txData.router][txData.receivingAssetId] += txData.amount;
    }

    // Emit event
    emit TransactionCancelled(txData.user, txData.router, txData.transactionId, txData, relayerFee, msg.sender);

    // Return
    return txData;
  }

  //////////////////////////
  /// Private functions ///
  //////////////////////////

  /// @notice Recovers the signer from the signature provided to the `fulfill`
  ///         function. Returns the address recovered
  /// @param transactionId Transaction identifier of tx being fulfilled
  /// @param relayerFee The fee paid to the relayer for submitting the fulfill
  ///                   tx on behalf of the user.
  /// @param signature The signature you are recovering the signer from
  function recoverFulfillSignature(
    bytes32 transactionId,
    uint256 relayerFee,
    bytes calldata signature
  ) internal pure returns (address) {
    // Create the signed payload
    SignedFulfillData memory payload = SignedFulfillData({transactionId: transactionId, relayerFee: relayerFee});

    // Recover
    return ECDSA.recover(ECDSA.toEthSignedMessageHash(keccak256(abi.encode(payload))), signature);
  }

  /// @notice Recovers the signer from the signature provided to the `cancel`
  ///         function. Returns the address recovered
  /// @param transactionId Transaction identifier of tx being cancelled
  /// @param relayerFee The fee paid to the relayer for submitting the cancel
  ///                   tx on behalf of the user.
  /// @param signature The signature you are recovering the signer from
  function recoverCancelSignature(bytes32 transactionId, uint256 relayerFee, bytes calldata signature)
    internal
    pure
    returns (address)
  {
    // Create the signed payload
    SignedCancelData memory payload = SignedCancelData({transactionId: transactionId, cancel: "cancel", relayerFee: relayerFee});

    // Recover
    return ECDSA.recover(ECDSA.toEthSignedMessageHash(keccak256(abi.encode(payload))), signature);
  }

  /// @notice Returns the hash of only the invariant portions of a given
  ///         crosschain transaction
  /// @param txData TransactionData to hash
  function hashInvariantTransactionData(TransactionData calldata txData) internal pure returns (bytes32) {
    InvariantTransactionData memory invariant = InvariantTransactionData({
      user: txData.user,
      router: txData.router,
      sendingAssetId: txData.sendingAssetId,
      receivingAssetId: txData.receivingAssetId,
      sendingChainFallback: txData.sendingChainFallback,
      callTo: txData.callTo,
      receivingAddress: txData.receivingAddress,
      sendingChainId: txData.sendingChainId,
      receivingChainId: txData.receivingChainId,
      callDataHash: txData.callDataHash,
      transactionId: txData.transactionId
    });
    return keccak256(abi.encode(invariant));
  }

  /// @notice Returns the hash of only the variant portions of a given
  ///         crosschain transaction
  /// @param amount amount to hash
  /// @param expiry expiry to hash
  /// @param preparedBlockNumber preparedBlockNumber to hash
  function hashVariantTransactionData(uint256 amount, uint256 expiry, uint256 preparedBlockNumber) internal pure returns (bytes32) {
    VariantTransactionData memory variant = VariantTransactionData({
      amount: amount,
      expiry: expiry,
      preparedBlockNumber: preparedBlockNumber
    });
    return keccak256(abi.encode(variant));
  }
}<|MERGE_RESOLUTION|>--- conflicted
+++ resolved
@@ -3,12 +3,9 @@
 
 import "./interfaces/IFulfillInterpreter.sol";
 import "./interfaces/ITransactionManager.sol";
+import "./interpreters/FulfillInterpreter.sol";
 import "./lib/LibAsset.sol";
-<<<<<<< HEAD
 import "@openzeppelin/contracts/access/Ownable.sol";
-=======
-import "./interpreters/FulfillInterpreter.sol";
->>>>>>> 76829f7b
 import "@openzeppelin/contracts/security/ReentrancyGuard.sol";
 import "@openzeppelin/contracts/utils/cryptography/ECDSA.sol";
 
@@ -65,7 +62,6 @@
   /// @dev Mapping of router to balance specific to asset
   mapping(address => mapping(address => uint256)) public routerBalances;
 
-<<<<<<< HEAD
   /// @dev Mapping of allowed router addresses
   mapping(address => bool) public approvedRouters;
 
@@ -75,12 +71,6 @@
   /// @dev Indicates if the ownership has been renounced
   bool public renounced = false;
 
-  /// @dev Mapping of user address to blocks where active transfers
-  ///      were created.
-  mapping(address => uint256[]) public activeTransactionBlocks;
-
-=======
->>>>>>> 76829f7b
   /// @dev Mapping of hash of `InvariantTransactionData` to the hash
   //       of the `VariantTransactionData`
   mapping(bytes32 => bytes32) public variantTransactionData;
