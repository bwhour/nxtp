--- conflicted
+++ resolved
@@ -104,11 +104,8 @@
 
   describe("confirm", async () => {
     it("throws if you have not submitted yet", async () => {
-<<<<<<< HEAD
       await expect(transaction.confirm()).to.be.rejectedWith(ChainError.reasons.TxNotFound);
-=======
-      expect(async () => await transaction.confirm()).to.throw();
->>>>>>> 0ac07735
+      // expect(async () => await transaction.confirm()).to.throw();
     });
 
     it("happy: confirmation on first loop", async () => {
