--- conflicted
+++ resolved
@@ -39,6 +39,7 @@
   RelayFailed,
   NotEnoughAmount,
   EncryptionError,
+  ReceivingChainSubgraphsNotSynced,
 } from "../../src/error";
 import { getAddress, keccak256, parseEther } from "ethers/lib/utils";
 import { CrossChainParams, NxtpSdkEvents, HistoricalTransactionStatus, ApproveParams } from "../../src";
@@ -1337,7 +1338,6 @@
     });
   });
 
-<<<<<<< HEAD
   describe("#getMainnetEquivalent", () => {
     beforeEach(async () => {
       const chainData = await utils.getChainData();
@@ -1519,8 +1519,6 @@
     });
   });
 
-=======
->>>>>>> 98a50507
   it("happy changeInjectedSigner", () => {
     const signer = createStubInstance(Wallet);
     const res = sdk.changeInjectedSigner(signer);
