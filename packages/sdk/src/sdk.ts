--- conflicted
+++ resolved
@@ -8,10 +8,7 @@
   jsonifyError,
   Logger,
   createLoggingContext,
-<<<<<<< HEAD
-=======
   encrypt,
->>>>>>> 4a1a3e39
   isNode,
 } from "@connext/nxtp-utils";
 
@@ -156,8 +153,6 @@
   public async getHistoricalTransactions(): Promise<HistoricalTransaction[]> {
     return this.sdkBase.getHistoricalTransactions();
   }
-
-<<<<<<< HEAD
   /**
    * Gets gas fee in sending token for meta transaction
    *
@@ -272,8 +267,6 @@
     return gasInReceivingToken;
   }
 
-=======
->>>>>>> 4a1a3e39
   /**
    * Fetches an estimated quote for a proposed crosschain transfer. Runs an auction to determine the `router` for a transaction and the estimated received value.
    *
@@ -462,17 +455,12 @@
     let calculateRelayerFee = relayerFee;
     const chainIdsForPriceOracle = getDeployedChainIdsForGasFee();
     if (useRelayers && chainIdsForPriceOracle.includes(txData.receivingChainId)) {
-<<<<<<< HEAD
       const gasNeeded = await this.estimateMetaTxFeeInReceivingToken(
         txData.sendingChainId,
         txData.sendingAssetId,
         txData.receivingChainId,
         txData.receivingAssetId,
       );
-=======
-      const gasNeeded = await this.sdkBase.estimateFulfillFee(txData, "0x", "0");
->>>>>>> 4a1a3e39
-
       this.logger.info(
         `Calculating Gas Fee for fulfill tx. neededGas = ${gasNeeded.toString()}`,
         requestContext,
