--- conflicted
+++ resolved
@@ -142,13 +142,6 @@
     [NxtpSdkEvents.ReceiverTransactionCancelled]: Evt.create<TransactionCancelledEvent>(),
   };
 };
-
-<<<<<<< HEAD
-/**
- * Lightweight class to facilitate interaction with the TransactionManager contract on configured chains.
- *
- */
-=======
 export class NxtpSdkError extends NxtpError {
   static readonly type = "NxtpSdkError";
   static readonly reasons = {
@@ -173,7 +166,10 @@
   }
 }
 
->>>>>>> 3dfac026
+/**
+ * Lightweight class to facilitate interaction with the TransactionManager contract on configured chains.
+ *
+ */
 export class NxtpSdk {
   private evts: { [K in NxtpSdkEvent]: Evt<NxtpSdkEventPayloads[K]> } = createEvts();
   private readonly transactionManager: TransactionManager;
