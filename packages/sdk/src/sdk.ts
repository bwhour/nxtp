import { constants, providers, Signer, utils, BigNumber } from "ethers";
import { Evt } from "evt";
import {
  ajv,
  getRandomBytes32,
  UserNxtpNatsMessagingService,
  PrepareParams,
  TransactionPreparedEvent,
  AuctionResponse,
  InvariantTransactionData,
  MetaTxResponse,
  jsonifyError,
  isNode,
  NATS_AUTH_URL,
  NATS_CLUSTER_URL,
  NATS_WS_URL,
  NATS_AUTH_URL_TESTNET,
  NATS_AUTH_URL_LOCAL,
  NATS_CLUSTER_URL_LOCAL,
  NATS_WS_URL_LOCAL,
  NATS_CLUSTER_URL_TESTNET,
  NATS_WS_URL_TESTNET,
  getDeployedSubgraphUri,
  calculateExchangeWad,
  delay,
  MetaTxTypes,
  Logger,
  createLoggingContext,
} from "@connext/nxtp-utils";

import { TransactionManager, getDeployedTransactionManagerContract } from "./transactionManager/transactionManager";
import {
  SubmitError,
  NoTransactionManager,
  NoSubgraph,
  InvalidParamStructure,
  InvalidSlippage,
  InvalidExpiry,
  EncryptionError,
  NoBids,
  NoValidBids,
  UnknownAuctionError,
  ChainNotConfigured,
  InvalidAmount,
  InvalidBidSignature,
  MetaTxTimeout,
  SubgraphsNotSynced,
} from "./error";
import {
  NxtpSdkEvent,
  NxtpSdkEventPayloads,
  NxtpSdkEvents,
  SenderTokenApprovalSubmittedPayload,
  SenderTokenApprovalMinedPayload,
  SenderTransactionPrepareSubmittedPayload,
  SenderTransactionPreparedPayload,
  SenderTransactionFulfilledPayload,
  SenderTransactionCancelledPayload,
  ReceiverPrepareSignedPayload,
  ReceiverTransactionPreparedPayload,
  ReceiverTransactionFulfilledPayload,
  ReceiverTransactionCancelledPayload,
  CrossChainParams,
  CrossChainParamsSchema,
  AuctionBidParamsSchema,
  TransactionPrepareEventSchema,
  CancelSchema,
  HistoricalTransaction,
  SubgraphSyncRecord,
  ActiveTransaction,
  CancelParams,
} from "./types";
import {
  getTimestampInSeconds,
  getExpiry,
  getMinExpiryBuffer,
  getMaxExpiryBuffer,
  getDecimals,
  generateMessagingInbox,
  recoverAuctionBid,
  getOnchainBalance,
  signFulfillTransactionPayload,
  encodeAuctionBid,
  ethereumRequest,
  encrypt,
} from "./utils";
import { Subgraph, SubgraphChainConfig, SubgraphEvent, SubgraphEvents } from "./subgraph/subgraph";

export const MIN_SLIPPAGE_TOLERANCE = "00.01"; // 0.01%;
export const MAX_SLIPPAGE_TOLERANCE = "15.00"; // 15.0%
export const DEFAULT_SLIPPAGE_TOLERANCE = "0.10"; // 0.10%
export const AUCTION_TIMEOUT = 6_000;
export const META_TX_TIMEOUT = 300_000;

/**
 * Used to make mocking easier
 */
export const createMessagingEvt = <T>() => {
  return Evt.create<{ inbox: string; data?: T; err?: any }>();
};

/**
 * Helper to generate evt instances for all SDK events
 *
 * @returns A container keyed on event names whos values contain the EVT instance for the keyed event
 */
export const createEvts = (): { [K in NxtpSdkEvent]: Evt<NxtpSdkEventPayloads[K]> } => {
  return {
    [NxtpSdkEvents.SenderTokenApprovalSubmitted]: Evt.create<SenderTokenApprovalSubmittedPayload>(),
    [NxtpSdkEvents.SenderTokenApprovalMined]: Evt.create<SenderTokenApprovalMinedPayload>(),
    [NxtpSdkEvents.SenderTransactionPrepareSubmitted]: Evt.create<SenderTransactionPrepareSubmittedPayload>(),
    [NxtpSdkEvents.SenderTransactionPrepared]: Evt.create<SenderTransactionPreparedPayload>(),
    [NxtpSdkEvents.SenderTransactionFulfilled]: Evt.create<SenderTransactionFulfilledPayload>(),
    [NxtpSdkEvents.SenderTransactionCancelled]: Evt.create<SenderTransactionCancelledPayload>(),
    [NxtpSdkEvents.ReceiverPrepareSigned]: Evt.create<ReceiverPrepareSignedPayload>(),
    [NxtpSdkEvents.ReceiverTransactionPrepared]: Evt.create<ReceiverTransactionPreparedPayload>(),
    [NxtpSdkEvents.ReceiverTransactionFulfilled]: Evt.create<ReceiverTransactionFulfilledPayload>(),
    [NxtpSdkEvents.ReceiverTransactionCancelled]: Evt.create<ReceiverTransactionCancelledPayload>(),
  };
};

/**
 * @classdesc Lightweight class to facilitate interaction with the TransactionManager contract on configured chains.
 *
 */
export class NxtpSdk {
  private evts: { [K in NxtpSdkEvent]: Evt<NxtpSdkEventPayloads[K]> } = createEvts();
  private readonly transactionManager: TransactionManager;
  private readonly messaging: UserNxtpNatsMessagingService;
  private readonly subgraph: Subgraph;

  // Keep messaging evts separate from the evt container that has things
  // attached to it
  private readonly auctionResponseEvt = createMessagingEvt<AuctionResponse>();
  private readonly metaTxResponseEvt = createMessagingEvt<MetaTxResponse>();

  constructor(
    private readonly config: {
      chainConfig: {
        [chainId: number]: {
          provider: providers.FallbackProvider;
          transactionManagerAddress?: string;
          subgraph?: string;
          subgraphSyncBuffer?: number;
        };
      };
      signer: Signer;
      natsUrl?: string;
      authUrl?: string;
      messaging?: UserNxtpNatsMessagingService;
    },
    private readonly logger: Logger = new Logger({ name: "NxtpSdk", level: "info" }),
    network: "testnet" | "mainnet" | "local" = "mainnet",
    skipPolling: boolean = false,
  ) {
    const { chainConfig, signer, messaging, natsUrl, authUrl } = this.config;
    if (messaging) {
      this.messaging = messaging;
    } else {
      let _natsUrl;
      let _authUrl;
      switch (network) {
        case "mainnet": {
          _natsUrl = natsUrl ?? (isNode() ? NATS_CLUSTER_URL : NATS_WS_URL);
          _authUrl = authUrl ?? NATS_AUTH_URL;
          break;
        }
        case "testnet": {
          _natsUrl = natsUrl ?? (isNode() ? NATS_CLUSTER_URL_TESTNET : NATS_WS_URL_TESTNET);
          _authUrl = authUrl ?? NATS_AUTH_URL_TESTNET;
          break;
        }
        case "local": {
          _natsUrl = natsUrl ?? (isNode() ? NATS_CLUSTER_URL_LOCAL : NATS_WS_URL_LOCAL);
          _authUrl = authUrl ?? NATS_AUTH_URL_LOCAL;
          break;
        }
      }
      this.messaging = new UserNxtpNatsMessagingService({
        signer,
        logger: this.logger.child({ module: "UserNxtpNatsMessagingService" }),
        natsUrl: _natsUrl,
        authUrl: _authUrl,
      });
    }

    const txManagerConfig: Record<
      number,
      {
        provider: providers.FallbackProvider;
        transactionManagerAddress: string;
      }
    > = {};

    const subgraphConfig: Record<
      number,
      Omit<SubgraphChainConfig, "subgraphSyncBuffer"> & { subgraphSyncBuffer?: number }
    > = {};

    // create configs for subclasses based on passed-in config
    Object.entries(chainConfig).forEach(
      ([
        _chainId,
        { provider, transactionManagerAddress: _transactionManagerAddress, subgraph: _subgraph, subgraphSyncBuffer },
      ]) => {
        const chainId = parseInt(_chainId);
        let transactionManagerAddress = _transactionManagerAddress;
        if (!transactionManagerAddress) {
          const res = getDeployedTransactionManagerContract(chainId);
          if (!res || !res.address) {
            throw new NoTransactionManager(chainId);
          }
          transactionManagerAddress = res.address;
        }

        txManagerConfig[chainId] = {
          provider,
          transactionManagerAddress,
        };

        let subgraph = _subgraph;
        if (!subgraph) {
          subgraph = getDeployedSubgraphUri(chainId);
        }
        if (!subgraph) {
          throw new NoSubgraph(chainId);
        }
        subgraphConfig[chainId] = {
          subgraph,
          provider,
          subgraphSyncBuffer,
        };
      },
    );
    this.transactionManager = new TransactionManager(
      signer,
      txManagerConfig,
      this.logger.child({ module: "TransactionManager" }, "debug"),
    );
    this.subgraph = new Subgraph(signer, subgraphConfig, this.logger.child({ module: "Subgraph" }), skipPolling);
  }

  async connectMessaging(bearerToken?: string): Promise<string> {
    // Setup the subscriptions
    const token = await this.messaging.connect(bearerToken);
    await this.messaging.subscribeToAuctionResponse(
      (_from: string, inbox: string, data?: AuctionResponse, err?: any) => {
        this.auctionResponseEvt.post({ inbox, data, err });
      },
    );

    await this.messaging.subscribeToMetaTxResponse((_from: string, inbox: string, data?: MetaTxResponse, err?: any) => {
      this.metaTxResponseEvt.post({ inbox, data, err });
    });

    await delay(1000);
    return token;
  }

  /**
   * Gets all the transactions that could require user action from the subgraph across all configured chains
   *
   * @returns An array of the active transactions and their status
   */
  public async getActiveTransactions(): Promise<ActiveTransaction[]> {
    return this.subgraph.getActiveTransactions();
  }

  /**
   *
   * @param chainId
   * @returns
   */
  getSubgraphSyncStatus(chainId: number): SubgraphSyncRecord {
    const record = this.subgraph.getSyncStatus(chainId);
    return (
      record ?? {
        synced: false,
        syncedBlock: 0,
        latestBlock: 0,
      }
    );
  }

  /**
   * Gets historical transactions
   *
   * @returns An array of historical transactions
   */
  public async getHistoricalTransactions(): Promise<HistoricalTransaction[]> {
    return this.subgraph.getHistoricalTransactions();
  }

  /**
   * Fetches an estimated quote for a proposed crosschain transfer. Runs an auction to determine the `router` for a transaction and the estimated received value.
   *
   * @param params - Params to create crosschain transfer with
   * @param params.callData - The calldata to execute on the receiving chain
   * @param params.sendingChainId - The originating chain (where user is sending funds from)
   * @param params.sendingAssetId - The originating asset of the funds the user is sending
   * @param params.receivingChainId - The destination chain (where user wants the funds)
   * @param params.receivingAssetId - The assetId of funds the user would like to receive on the receiving chain
   * @param params.callTo - The address on the receiving chain to execute the callData on
   * @param params.receivingAddress - The address the funds should be sent to on the destination chain if callTo/callData is empty, or the fallback address if the callTo/callData is specified
   * @param params.amount - The amount the user will send on the sending chain. This is not necessarily the amount they will receive
   * @param params.expiry - The expiry on the sending chain for the transfer
   * @param params.transactionId - The unique identifier for the transfer
   *
   * @returns The auction response for the given transacton
   *
   * @remarks
   * The user chooses the transactionId, and they are incentivized to keep the transactionId unique otherwise their signature could e replayed and they would lose funds.
   */
  public async getTransferQuote(params: CrossChainParams): Promise<AuctionResponse> {
    const transactionId = params.transactionId ?? getRandomBytes32();
    const { requestContext, methodContext } = createLoggingContext(
      this.getTransferQuote.name,
      undefined,
      transactionId,
    );

    this.logger.info("Method started", requestContext, methodContext, { params });

    // Validate params schema
    const validate = ajv.compile(CrossChainParamsSchema);
    const valid = validate(params);
    if (!valid) {
      const msg = (validate.errors ?? []).map((err) => `${err.instancePath} - ${err.message}`).join(",");
      const error = new InvalidParamStructure("getTransferQuote", "CrossChainParams", msg, params);
      this.logger.error("Invalid transfer params", requestContext, methodContext, jsonifyError(error), {
        validationError: msg,
        params,
      });
      throw error;
    }

    const user = await this.config.signer.getAddress();

    const {
      sendingAssetId,
      sendingChainId,
      amount,
      receivingChainId,
      receivingAssetId,
      receivingAddress,
      slippageTolerance = DEFAULT_SLIPPAGE_TOLERANCE,
      expiry: _expiry,
      dryRun,
      preferredRouter: _preferredRouter,
    } = params;
    if (!this.config.chainConfig[sendingChainId]) {
      throw new ChainNotConfigured(sendingChainId, Object.keys(this.config.chainConfig));
    }

    if (!this.config.chainConfig[receivingChainId]) {
      throw new ChainNotConfigured(receivingChainId, Object.keys(this.config.chainConfig));
    }

    const { provider: sendingProvider } = this.chainConfig[sendingChainId];
    const { provider: receivingProvider } = this.chainConfig[receivingChainId];

    const sendingSyncStatus = this.getSubgraphSyncStatus(sendingChainId);
    const receivingSyncStatus = this.getSubgraphSyncStatus(receivingChainId);
    if (!sendingSyncStatus.synced || !receivingSyncStatus.synced) {
      throw new SubgraphsNotSynced(sendingSyncStatus, receivingSyncStatus, { sendingChainId, receivingChainId });
    }

    if (parseFloat(slippageTolerance) < parseFloat(MIN_SLIPPAGE_TOLERANCE)) {
      throw new InvalidSlippage(slippageTolerance, MIN_SLIPPAGE_TOLERANCE, MAX_SLIPPAGE_TOLERANCE);
    }

    if (parseFloat(slippageTolerance) > parseFloat(MAX_SLIPPAGE_TOLERANCE)) {
      throw new InvalidSlippage(slippageTolerance, MIN_SLIPPAGE_TOLERANCE, MAX_SLIPPAGE_TOLERANCE);
    }

    const preferredRouter = _preferredRouter ? utils.getAddress(_preferredRouter) : undefined;

    const blockTimestamp = await getTimestampInSeconds();
    const expiry = _expiry ?? getExpiry(blockTimestamp);
    if (expiry - blockTimestamp < getMinExpiryBuffer()) {
      throw new InvalidExpiry(expiry, getMinExpiryBuffer(), getMaxExpiryBuffer(), blockTimestamp);
    }

    if (expiry - blockTimestamp > getMaxExpiryBuffer()) {
      throw new InvalidExpiry(expiry, getMinExpiryBuffer(), getMaxExpiryBuffer(), blockTimestamp);
    }

    const callTo = params.callTo ?? constants.AddressZero;
    const callData = params.callData ?? "0x";

    let encryptedCallData = "0x";
    const callDataHash = utils.keccak256(callData);
    if (callData !== "0x") {
      try {
        const encryptionPublicKey = await ethereumRequest("eth_getEncryptionPublicKey", [user]);
        encryptedCallData = await encrypt(callData, encryptionPublicKey);
      } catch (e) {
        throw new EncryptionError("public key encryption failed", jsonifyError(e));
      }
    }

    if (!this.messaging.isConnected()) {
      await this.connectMessaging();
    }

    const inbox = generateMessagingInbox();

    const auctionBidsPromise = new Promise<AuctionResponse[]>(async (resolve, reject) => {
      if (dryRun) {
        try {
          const result = await this.auctionResponseEvt
            .pipe((data) => data.inbox === inbox)
            .pipe((data) => !!data.data)
            .pipe((data) => !data.err)
            .waitFor(AUCTION_TIMEOUT);
          return resolve([result.data!]);
        } catch (e) {
          return reject(e);
        }
      }

      if (preferredRouter) {
        this.logger.warn("Waiting for preferred router", requestContext, methodContext, {
          preferredRouter,
        });
        try {
          const result = await this.auctionResponseEvt
            .pipe((data) => data.inbox === inbox)
            .pipe((data) => !!data.data)
            .pipe((data) => !data.err)
            .pipe((data) => data.data?.bid.router === preferredRouter)
            .waitFor(AUCTION_TIMEOUT * 2); // wait extra for preferred router
          return resolve([result.data!]);
        } catch (e) {
          return reject(e);
        }
      }

      const auctionCtx = Evt.newCtx();
      const bids: AuctionResponse[] = [];
      this.auctionResponseEvt
        .pipe(auctionCtx)
        .pipe((data) => data.inbox === inbox)
        .pipe((data) => !!data.data)
        .pipe((data) => {
          if (data.err) {
            this.logger.warn("Invalid bid received", requestContext, methodContext, { inbox, err: data.err });
            return false;
          }
          return true;
        })
        .attach((data) => {
          bids.push(data.data!);
        });

      setTimeout(async () => {
        this.auctionResponseEvt.detach(auctionCtx);
        return resolve(bids);
      }, AUCTION_TIMEOUT);
    });

    const payload = {
      user,
      sendingChainId,
      sendingAssetId,
      amount,
      receivingChainId,
      receivingAssetId,
      receivingAddress,
      callTo,
      callDataHash,
      encryptedCallData,
      expiry,
      transactionId,
      dryRun: !!dryRun,
    };
    await this.messaging.publishAuctionRequest(payload, inbox);

    this.logger.info(`Waiting up to ${AUCTION_TIMEOUT} ms for responses`, requestContext, methodContext, {
      inbox,
    });
    try {
      const auctionResponses = await auctionBidsPromise;
      this.logger.info("Auction closed", requestContext, methodContext, {
        auctionResponses,
        transactionId,
        inbox,
      });
      if (auctionResponses.length === 0) {
        throw new NoBids(AUCTION_TIMEOUT, transactionId, payload);
      }
      if (dryRun) {
        return auctionResponses[0];
      }
      const filtered: (AuctionResponse | string)[] = await Promise.all(
        auctionResponses.map(async (data: AuctionResponse) => {
          // validate bid
          // check router sig on bid
          const signer = recoverAuctionBid(data.bid, data.bidSignature ?? "");
          if (signer !== data.bid.router) {
            const msg = "Invalid router signature on bid";
            this.logger.warn(msg, requestContext, methodContext, { signer, router: data.bid.router });
            return msg;
          }

          // check contract for router liquidity
          try {
            const routerLiq = await this.transactionManager.getRouterLiquidity(
              receivingChainId,
              data.bid.router,
              receivingAssetId,
            );
            if (routerLiq.lt(data.bid.amountReceived)) {
              const msg = "Router's liquidity low";
              this.logger.warn(msg, requestContext, methodContext, {
                signer,
                receivingChainId,
                receivingAssetId,
                router: data.bid.router,
                routerLiq: routerLiq.toString(),
                amountReceived: data.bid.amountReceived,
              });
              return msg;
            }
          } catch (err) {
            const msg = "Error getting router liquidity";
            this.logger.error(msg, requestContext, methodContext, jsonifyError(err), {
              sendingChainId,
              receivingChainId,
            });
            return msg;
          }

          // check if the price changes unfovorably by more than the slippage tolerance(percentage).
          const lowerBoundExchangeRate = (1 - parseFloat(slippageTolerance) / 100).toString();
<<<<<<< HEAD

          const { provider: sendingProvider } = this.config.chainConfig[sendingChainId] ?? {};
          const { provider: receivingProvider } = this.config.chainConfig[receivingChainId] ?? {};

          if (!sendingProvider || !receivingProvider) {
            const msg = "Provider not found";
            this.logger.warn(msg, requestContext, methodContext, {
              supported: Object.keys(this.config.chainConfig),
              sendingChainId,
              receivingChainId,
            });
            return msg;
          }

=======
>>>>>>> 9bea1b66
          const [inputDecimals, outputDecimals] = await Promise.all([
            getDecimals(sendingAssetId, sendingProvider),
            getDecimals(receivingAssetId, receivingProvider),
          ]);

          const lowerBound = calculateExchangeWad(
            BigNumber.from(amount),
            inputDecimals,
            lowerBoundExchangeRate,
            outputDecimals,
          );

          // safe calculation if the amountReceived is greater than 4 decimals
          if (BigNumber.from(data.bid.amountReceived).lt(lowerBound)) {
            const msg = "Invalid bid price: price impact is more than the slippage tolerance";
            this.logger.warn(msg, requestContext, methodContext, {
              signer,
              lowerBound: lowerBound,
              bidAmount: data.bid.amount,
              amountReceived: data.bid.amountReceived,
              slippageTolerance: slippageTolerance,
              router: data.bid.router,
            });
            return msg;
          }

          return data;
        }),
      );

      const valid = filtered.filter((x) => typeof x !== "string") as AuctionResponse[];
      const invalid = filtered.filter((x) => typeof x === "string") as string[];
      if (valid.length === 0) {
        throw new NoValidBids(transactionId, payload, invalid.join(","), auctionResponses);
      }
      const chosen = valid.sort((a: AuctionResponse, b) => {
        return BigNumber.from(b.bid.amountReceived).gt(a.bid.amountReceived) ? -1 : 1; // TODO: #142 check this logic
      })[0];
      return chosen;
    } catch (e) {
      this.logger.error("Auction error", requestContext, methodContext, jsonifyError(e), {
        transactionId,
      });
      throw new UnknownAuctionError(transactionId, jsonifyError(e), payload, { transactionId });
    }
  }

  /**
   * Begins a crosschain transfer by calling `prepare` on the sending chain.
   *
   * @param transferParams - The auction result (winning bid and associated signature)
   * @param transferParams.bid - The winning action bid (includes all data needed to call prepare)
   * @param transferParams.bidSignature - The signature of the router on the winning bid
   * @param infiniteApprove - (optional) If true, will approve the TransactionManager on `transferParams.sendingChainId` for the max value. If false, will approve for only transferParams.amount. Defaults to false
   * @returns A promise with the transactionId and the `TransactionResponse` returned when the prepare transaction was submitted, not mined.
   */
  public async prepareTransfer(
    transferParams: AuctionResponse,
    infiniteApprove = false,
  ): Promise<{ prepareResponse: providers.TransactionResponse; transactionId: string }> {
    const { requestContext, methodContext } = createLoggingContext(
      this.prepareTransfer.name,
      undefined,
      transferParams.bid.transactionId,
    );

    this.logger.info("Method started", requestContext, methodContext, { transferParams });

    const sendingSyncStatus = this.getSubgraphSyncStatus(transferParams.bid.sendingChainId);
    const receivingSyncStatus = this.getSubgraphSyncStatus(transferParams.bid.receivingChainId);
    if (!sendingSyncStatus.synced || !receivingSyncStatus.synced) {
      throw new SubgraphsNotSynced(sendingSyncStatus, receivingSyncStatus, { transferParams });
    }

    const { bid, bidSignature } = transferParams;

    // Validate params schema
    const validate = ajv.compile(AuctionBidParamsSchema);
    const valid = validate(bid);
    if (!valid) {
      const msg = (validate.errors ?? []).map((err) => `${err.instancePath} - ${err.message}`).join(",");
      const error = new InvalidParamStructure("prepareTransfer", "AuctionResponse", msg, transferParams, {
        transactionId: transferParams.bid.transactionId,
      });
      this.logger.error("Invalid transfer params", requestContext, methodContext, jsonifyError(error), {
        validationErrors: validate.errors,
        transferParams,
      });
      throw error;
    }

    const {
      user,
      router,
      sendingAssetId,
      receivingAssetId,
      receivingAddress,
      amount,
      expiry,
      callDataHash,
      encryptedCallData,
      sendingChainId,
      receivingChainId,
      callTo,
      transactionId,
    } = bid;
    const encodedBid = encodeAuctionBid(bid);

    if (!this.config.chainConfig[sendingChainId]) {
      throw new ChainNotConfigured(sendingChainId, Object.keys(this.config.chainConfig));
    }

    if (!this.config.chainConfig[receivingChainId]) {
      throw new ChainNotConfigured(receivingChainId, Object.keys(this.config.chainConfig));
    }

    const signerAddr = await this.config.signer.getAddress();
    const balance = await getOnchainBalance(
      sendingAssetId,
      signerAddr,
      this.config.signer.provider ?? this.config.chainConfig[sendingChainId].provider,
    );
    if (balance.lt(amount)) {
      throw new InvalidAmount(transactionId, signerAddr, balance.toString(), amount, sendingChainId, sendingAssetId);
    }

    if (!bidSignature) {
      throw new InvalidBidSignature(transactionId, bid, router);
    }

    const recovered = recoverAuctionBid(bid, bidSignature);
    if (recovered.toLowerCase() !== router.toLowerCase()) {
      throw new InvalidBidSignature(transactionId, bid, router, recovered, bidSignature);
    }

    this.logger.info("Preparing tx!", requestContext, methodContext, {
      amount,
      expiry,
      encodedBid,
      bidSignature,
    });

    if (sendingAssetId !== constants.AddressZero) {
      const approveTx = await this.transactionManager.approveTokensIfNeeded(
        sendingChainId,
        sendingAssetId,
        amount,
        infiniteApprove,
        requestContext,
      );

      if (approveTx) {
        this.evts.SenderTokenApprovalSubmitted.post({
          assetId: sendingAssetId,
          chainId: sendingChainId,
          transactionResponse: approveTx,
        });

        const approveReceipt = await approveTx.wait(1);
        if (approveReceipt?.status === 0) {
          throw new SubmitError(
            transactionId,
            sendingChainId,
            signerAddr,
            "approve",
            sendingAssetId,
            { infiniteApprove, amount },
            jsonifyError(new Error("Receipt status is 0")),
            {
              approveReceipt,
            },
          );
        }
        this.logger.info("Mined approve tx", requestContext, methodContext, {
          transactionHash: approveReceipt.transactionHash,
        });
        this.evts.SenderTokenApprovalMined.post({
          assetId: sendingAssetId,
          chainId: sendingChainId,
          transactionReceipt: approveReceipt,
        });
      }
    }

    // Prepare sender side tx
    const txData: InvariantTransactionData = {
      receivingChainTxManagerAddress: this.transactionManager.getTransactionManagerAddress(receivingChainId),
      user,
      router,
      sendingAssetId,
      receivingAssetId,
      sendingChainFallback: user,
      callTo,
      receivingAddress,
      sendingChainId,
      receivingChainId,
      callDataHash,
      transactionId,
    };
    const params: PrepareParams = {
      txData,
      encryptedCallData,
      bidSignature,
      encodedBid,
      amount,
      expiry,
    };
    const prepareResponse = await this.transactionManager.prepare(sendingChainId, params, requestContext);
    this.evts.SenderTransactionPrepareSubmitted.post({
      prepareParams: params,
      transactionResponse: prepareResponse,
    });
    return { prepareResponse, transactionId };
  }

  /**
   * Fulfills the transaction on the receiving chain.
   *
   * @param params - The `TransactionPrepared` event payload from the receiving chain
   * @param relayerFee - (optional) The fee paid to relayers. Comes out of the transaction amount the router prepared with. Defaults to 0
   * @param useRelayers - (optional) If true, will use a realyer to submit the fulfill transaction
   * @returns An object containing either the TransactionResponse from self-submitting the fulfill transaction, or the Meta-tx response (if you used meta transactions)
   */
  public async fulfillTransfer(
    params: Omit<TransactionPreparedEvent, "caller">,
    relayerFee = "0",
    useRelayers = true,
  ): Promise<{ fulfillResponse?: providers.TransactionResponse; metaTxResponse?: MetaTxResponse }> {
    const { requestContext, methodContext } = createLoggingContext(
      this.fulfillTransfer.name,
      undefined,
      params.txData.transactionId,
    );
    this.logger.info("Method started", requestContext, methodContext, { params, useRelayers });

    // Validate params schema
    const validate = ajv.compile(TransactionPrepareEventSchema);
    const valid = validate(params);
    if (!valid) {
      const msg = (validate.errors ?? []).map((err) => `${err.instancePath} - ${err.message}`).join(",");
      const error = new InvalidParamStructure("fulfillTransfer", "TransactionPrepareEventParams", msg, params, {
        transactionId: params.txData.transactionId,
      });
      this.logger.error("Invalid Params", requestContext, methodContext, jsonifyError(error), {
        validationError: msg,
        params,
      });
      throw error;
    }

    const { txData, encryptedCallData } = params;

    const signerAddress = await this.config.signer.getAddress();

    if (!this.config.chainConfig[txData.sendingChainId]) {
      throw new ChainNotConfigured(txData.sendingChainId, Object.keys(this.config.chainConfig));
    }

    if (!this.config.chainConfig[txData.receivingChainId]) {
      throw new ChainNotConfigured(txData.receivingChainId, Object.keys(this.config.chainConfig));
    }

    this.logger.info("Generating fulfill signature", requestContext, methodContext);
    const signature = await signFulfillTransactionPayload(
      txData.transactionId,
      relayerFee,
      txData.receivingChainId,
      txData.receivingChainTxManagerAddress,
      this.config.signer,
    );

    this.logger.info("Generated signature", requestContext, methodContext, { signature });
    this.evts.ReceiverPrepareSigned.post({ signature, transactionId: txData.transactionId, signer: signerAddress });
    this.logger.info("Preparing fulfill tx", requestContext, methodContext, { relayerFee });
    let callData = "0x";
    if (txData.callDataHash !== utils.keccak256(callData)) {
      try {
        callData = await ethereumRequest("eth_decrypt", [encryptedCallData, txData.user]);
      } catch (e) {
        throw new EncryptionError("decryption failed", jsonifyError(e));
      }
    }

    if (useRelayers) {
      this.logger.info("Fulfilling using relayers", requestContext, methodContext);
      if (!this.messaging.isConnected()) {
        await this.connectMessaging();
      }

      // send through messaging to metatx relayers
      const responseInbox = generateMessagingInbox();

      const metaTxProm = this.metaTxResponseEvt
        .pipe((data) => data.inbox === responseInbox)
        .pipe((data) => !!data.data?.transactionHash)
        .pipe((data) => !data.err)
        .waitFor(META_TX_TIMEOUT);

      const request = {
        type: MetaTxTypes.Fulfill,
        relayerFee,
        to: this.transactionManager.getTransactionManagerAddress(txData.receivingChainId),
        chainId: txData.receivingChainId,
        data: {
          relayerFee,
          signature,
          txData,
          callData,
        },
      };
      await this.messaging.publishMetaTxRequest(request, responseInbox);

      try {
        const response = await metaTxProm;
        const metaTxRes = response.data;
        this.logger.info("Method complete", requestContext, methodContext, {
          txHash: metaTxRes?.transactionHash,
          chainId: metaTxRes?.chainId,
        });
        return { metaTxResponse: metaTxRes };
      } catch (e) {
        throw e.message.includes("Evt timeout") ? new MetaTxTimeout(txData.transactionId, META_TX_TIMEOUT, request) : e;
      }
    } else {
      this.logger.info("Fulfilling with user's signer", requestContext, methodContext);
      const fulfillResponse = await this.transactionManager.fulfill(
        txData.receivingChainId,
        {
          callData,
          relayerFee,
          signature,
          txData,
        },
        requestContext,
      );

      this.logger.info("Method complete", requestContext, methodContext, { txHash: fulfillResponse.hash });
      return { fulfillResponse };
    }
  }

  /**
   * Cancels the given transaction
   *
   * @param cancelParams - Arguments to submit to chain
   * @param cancelParams.txData - TransactionData (invariant + variant) to be cancelled
   * @param cancelParams.relayerFee - Fee to be paid for relaying transaction (only respected on sending chain cancellations post-expiry by the user)
   * @param cancelParams.signature - User signature for relayer to use
   * @param chainId - Chain to cancel the transaction on
   * @returns A TransactionResponse when the transaction was submitted, not mined
   */

  public async cancel(cancelParams: CancelParams, chainId: number): Promise<providers.TransactionResponse> {
    const { requestContext, methodContext } = createLoggingContext(
      this.cancel.name,
      undefined,
      cancelParams.txData.transactionId,
    );
    this.logger.info("Method started", requestContext, methodContext, { chainId, cancelParams });

    // Validate params schema
    const validate = ajv.compile(CancelSchema);
    const valid = validate(cancelParams);
    if (!valid) {
      const msg = (validate.errors ?? []).map((err) => `${err.instancePath} - ${err.message}`).join(",");
      const error = new InvalidParamStructure("cancel", "CancelParams", msg, cancelParams, {
        transactionId: cancelParams.txData.transactionId,
      });
      this.logger.error("Invalid Params", requestContext, methodContext, jsonifyError(error), {
        validationError: msg,
        cancelParams,
      });
      throw error;
    }

    const cancelResponse = await this.transactionManager.cancel(chainId, cancelParams, requestContext);
    this.logger.info("Method complete", requestContext, methodContext, { txHash: cancelResponse.hash });
    return cancelResponse;
  }

  /**
   * Changes the signer associated with the sdk
   *
   * @param signer - Signer to change to
   */
  public changeInjectedSigner(signer: Signer) {
    this.config.signer = signer;
  }

  /**
   * Turns off all listeners and disconnects messaging from the sdk
   */
  public removeAllListeners(): void {
    this.metaTxResponseEvt.detach();
    this.auctionResponseEvt.detach();
    this.messaging.disconnect();
    this.subgraph.stopPolling();
  }

  // Listener methods
  /**
   * Attaches a callback to the emitted event
   *
   * @param event - The event name to attach a handler for
   * @param callback - The callback to invoke on event emission
   * @param filter - (optional) A filter where callbacks are only invoked if the filter returns true
   * @param timeout - (optional) A timeout to detach the handler within. I.e. if no events fired within the timeout, then the handler is detached
   */
  public attach<T extends NxtpSdkEvent>(
    event: T,
    callback: (data: NxtpSdkEventPayloads[T]) => void,
    filter: (data: NxtpSdkEventPayloads[T]) => boolean = (_data: NxtpSdkEventPayloads[T]) => true,
    timeout?: number,
  ): void {
    const args = [timeout, callback].filter((x) => !!x);
    if (Object.keys(SubgraphEvents).includes(event)) {
      this.subgraph.attach(event as SubgraphEvent, callback as any, filter as any);
    } else {
      this.evts[event].pipe(filter).attach(...(args as [number, any]));
    }
  }

  /**
   * Attaches a callback to the emitted event that will be executed one time and then detached.
   *
   * @param event - The event name to attach a handler for
   * @param callback - The callback to invoke on event emission
   * @param filter - (optional) A filter where callbacks are only invoked if the filter returns true
   * @param timeout - (optional) A timeout to detach the handler within. I.e. if no events fired within the timeout, then the handler is detached
   *
   */
  public attachOnce<T extends NxtpSdkEvent>(
    event: T,
    callback: (data: NxtpSdkEventPayloads[T]) => void,
    filter: (data: NxtpSdkEventPayloads[T]) => boolean = (_data: NxtpSdkEventPayloads[T]) => true,
    timeout?: number,
  ): void {
    const args = [timeout, callback].filter((x) => !!x);
    if (Object.keys(SubgraphEvents).includes(event)) {
      this.subgraph.attachOnce(event as SubgraphEvent, callback as any, filter as any, timeout);
    } else {
      this.evts[event].pipe(filter).attachOnce(...(args as [number, any]));
    }
  }

  /**
   * Removes all attached handlers from the given event.
   *
   * @param event - (optional) The event name to remove handlers from. If not provided, will detach handlers from *all* subgraph events
   */
  public detach<T extends NxtpSdkEvent>(event?: T): void {
    if (event) {
      if (Object.keys(SubgraphEvents).includes(event)) {
        this.subgraph.detach(event as SubgraphEvent);
      } else {
        this.evts[event].detach();
      }
      this.evts[event].detach();
    } else {
      Object.values(this.evts).forEach((evt) => evt.detach());
      this.subgraph.detach();
    }
  }

  /**
   * Returns a promise that resolves when the event matching the filter is emitted
   *
   * @param event - The event name to wait for
   * @param timeout - The ms to continue waiting before rejecting
   * @param filter - (optional) A filter where the promise is only resolved if the filter returns true
   *
   * @returns Promise that will resolve with the event payload once the event is emitted, or rejects if the timeout is reached.
   *
   */
  public waitFor<T extends NxtpSdkEvent>(
    event: T,
    timeout: number,
    filter: (data: NxtpSdkEventPayloads[T]) => boolean = (_data: NxtpSdkEventPayloads[T]) => true,
  ): Promise<NxtpSdkEventPayloads[T]> {
    if (Object.keys(SubgraphEvents).includes(event)) {
      return this.subgraph.waitFor(event as SubgraphEvent, timeout, filter as any) as Promise<NxtpSdkEventPayloads[T]>;
    } else {
      return this.evts[event].pipe(filter).waitFor(timeout);
    }
  }
}<|MERGE_RESOLUTION|>--- conflicted
+++ resolved
@@ -356,8 +356,8 @@
       throw new ChainNotConfigured(receivingChainId, Object.keys(this.config.chainConfig));
     }
 
-    const { provider: sendingProvider } = this.chainConfig[sendingChainId];
-    const { provider: receivingProvider } = this.chainConfig[receivingChainId];
+    const { provider: sendingProvider } = this.config.chainConfig[sendingChainId];
+    const { provider: receivingProvider } = this.config.chainConfig[receivingChainId];
 
     const sendingSyncStatus = this.getSubgraphSyncStatus(sendingChainId);
     const receivingSyncStatus = this.getSubgraphSyncStatus(receivingChainId);
@@ -533,23 +533,6 @@
 
           // check if the price changes unfovorably by more than the slippage tolerance(percentage).
           const lowerBoundExchangeRate = (1 - parseFloat(slippageTolerance) / 100).toString();
-<<<<<<< HEAD
-
-          const { provider: sendingProvider } = this.config.chainConfig[sendingChainId] ?? {};
-          const { provider: receivingProvider } = this.config.chainConfig[receivingChainId] ?? {};
-
-          if (!sendingProvider || !receivingProvider) {
-            const msg = "Provider not found";
-            this.logger.warn(msg, requestContext, methodContext, {
-              supported: Object.keys(this.config.chainConfig),
-              sendingChainId,
-              receivingChainId,
-            });
-            return msg;
-          }
-
-=======
->>>>>>> 9bea1b66
           const [inputDecimals, outputDecimals] = await Promise.all([
             getDecimals(sendingAssetId, sendingProvider),
             getDecimals(receivingAssetId, receivingProvider),
