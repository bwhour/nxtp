--- conflicted
+++ resolved
@@ -1,8 +1,4 @@
-<<<<<<< HEAD
-import { ethers, BigNumber, providers, Signer, utils, constants } from "ethers";
-=======
 import { BigNumber, providers, Signer, utils } from "ethers";
->>>>>>> bd287094
 import { Evt } from "evt";
 import {
   UserNxtpNatsMessagingService,
