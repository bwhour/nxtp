--- conflicted
+++ resolved
@@ -26,12 +26,8 @@
   MetaTxTypes,
   Logger,
   createLoggingContext,
-<<<<<<< HEAD
   RequestContext,
   MethodContext,
-=======
-  TransactionData,
->>>>>>> 4a1a3e39
   calculateExchangeAmount,
   GAS_ESTIMATES,
 } from "@connext/nxtp-utils";
@@ -79,13 +75,8 @@
   generateMessagingInbox,
   recoverAuctionBid,
   encodeAuctionBid,
-<<<<<<< HEAD
-  ethereumRequest,
-  encrypt,
   getTokenPrice,
   getDecimals,
-=======
->>>>>>> 4a1a3e39
 } from "./utils";
 import { Subgraph, SubgraphChainConfig, SubgraphEvent, SubgraphEvents } from "./subgraph/subgraph";
 
@@ -838,8 +829,6 @@
     this.logger.info("Method complete", requestContext, methodContext, { cancelRequest });
     return cancelRequest;
   }
-
-<<<<<<< HEAD
   /**
    * Estimates hardcoded fee for prepare transactions
    *
@@ -859,28 +848,6 @@
       chainId,
       assetId,
       decimals,
-=======
-  public async estimateFulfillFee(
-    txData: TransactionData,
-    signatureForFee: string,
-    relayerFee: string,
-  ): Promise<BigNumber> {
-    const { requestContext, methodContext } = createLoggingContext(
-      this.estimateFulfillFee.name,
-      undefined,
-      txData.transactionId,
-    );
-    this.logger.info("Method started", requestContext, methodContext, { txData, signatureForFee, relayerFee });
-
-    const gasNeeded = await this.transactionManager.calculateGasInTokenForFullfil(txData.receivingChainId, {
-      relayerFee,
-      signature: signatureForFee,
-      txData: {
-        ...txData,
-        callDataHash: utils.keccak256("0x"),
-      },
-      callData: "0x",
->>>>>>> 4a1a3e39
     });
 
     const { provider } = this.config.chainConfig[chainId] ?? {};
